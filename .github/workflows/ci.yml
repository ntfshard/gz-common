name: Ubuntu CI

on: [push, pull_request]

jobs:
  focal-ci:
    runs-on: ubuntu-latest
    name: Ubuntu Focal CI
    steps:
      - name: Checkout
        uses: actions/checkout@v2
      - name: Compile and test
        id: ci
        uses: ignition-tooling/action-ignition-ci@focal
<<<<<<< HEAD
        with:
          codecov-enabled: true
=======
  jammy-ci:
    runs-on: ubuntu-latest
    name: Ubuntu Jammy CI
    steps:
      - name: Checkout
        uses: actions/checkout@v2
      - name: Compile and test
        id: ci
        uses: ignition-tooling/action-ignition-ci@jammy
>>>>>>> ad0fc881
<|MERGE_RESOLUTION|>--- conflicted
+++ resolved
@@ -12,10 +12,8 @@
       - name: Compile and test
         id: ci
         uses: ignition-tooling/action-ignition-ci@focal
-<<<<<<< HEAD
         with:
           codecov-enabled: true
-=======
   jammy-ci:
     runs-on: ubuntu-latest
     name: Ubuntu Jammy CI
@@ -25,4 +23,3 @@
       - name: Compile and test
         id: ci
         uses: ignition-tooling/action-ignition-ci@jammy
->>>>>>> ad0fc881

--- conflicted
+++ resolved
@@ -25,11 +25,7 @@
 #include "gz/common/VideoEncoder.hh"
 #include "gz/common/StringUtils.hh"
 
-<<<<<<< HEAD
 #ifdef GZ_COMMON_BUILD_HW_VIDEO
-=======
-#ifdef IGN_COMMON_BUILD_HW_VIDEO
->>>>>>> ade3fa20
 #include "gz/common/HWEncoder.hh"
 #endif
 
@@ -47,11 +43,7 @@
 
 // Private data class
 // hidden visibility specifier has to be explicitly set to silent a gcc warning
-<<<<<<< HEAD
-class GZ_COMMON_AV_HIDDEN gz::common::VideoEncoder::Implementation
-=======
-class IGNITION_COMMON_AV_HIDDEN common::VideoEncoderPrivate
->>>>>>> ade3fa20
+class GZ_COMMON_AV_HIDDEN common::VideoEncoder::Implementation
 {
   /// \brief Name of the file which stores the video while it is being
   ///        recorded.
@@ -157,14 +149,10 @@
 
 /////////////////////////////////////////////////
 VideoEncoder::VideoEncoder()
-  : dataPtr(gz::utils::MakeUniqueImpl<Implementation>())
+  : dataPtr(utils::MakeUniqueImpl<Implementation>())
 {
   // Make sure libav is loaded.
-<<<<<<< HEAD
-  gz::common::load();
-=======
-  load();
->>>>>>> ade3fa20
+  common::load();
 }
 
 /////////////////////////////////////////////////
@@ -399,7 +387,7 @@
     do
     {
       outputFormat = av_output_video_device_next(outputFormat);
-      
+
       if (outputFormat)
       {
         // Break when the output device name matches 'v4l2'

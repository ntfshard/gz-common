--- conflicted
+++ resolved
@@ -1,21 +1,6 @@
 ## Gazebo Common 4.x
 
-<<<<<<< HEAD
 ## Gazebo Common 4.7.0 (2023-05-17)
-=======
-## Gazebo Common 3.17.0 (2024-01-05)
-
-1. Fix error output when creating directories
-    * [Pull request #561](https://github.com/gazebosim/gz-common/pull/561)
-
-1. Update github action workflows
-    * [Pull request #558](https://github.com/gazebosim/gz-common/pull/558)
-
-1. Fix segfault in case of no write access to log dir
-    * [Pull request #546](https://github.com/gazebosim/gz-common/pull/546)
-
-## Gazebo Common 3.16.0 (2023-06-05)
->>>>>>> 41a6410c
 
 1. Forward Ports: 3 -> 4 (#506)
     * [Pull request #506](https://github.com/gazebosim/gz-common/pull/506)
@@ -306,6 +291,17 @@
     * [BitBucket pull request xxx](https://osrf-migration.github.io/ignition-gh-pages/#!/ignitionrobotics/ign-common/pull-requests/213)
 
 ## Gazebo Common 3.x
+
+## Gazebo Common 3.17.0 (2024-01-05)
+
+1. Fix error output when creating directories
+    * [Pull request #561](https://github.com/gazebosim/gz-common/pull/561)
+
+1. Update github action workflows
+    * [Pull request #558](https://github.com/gazebosim/gz-common/pull/558)
+
+1. Fix segfault in case of no write access to log dir
+    * [Pull request #546](https://github.com/gazebosim/gz-common/pull/546)
 
 ## Gazebo Common 3.16.0 (2023-06-05)
 

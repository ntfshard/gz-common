--- conflicted
+++ resolved
@@ -1,18 +1,6 @@
 ## Gazebo Common 4.x
 
-<<<<<<< HEAD
 ## Gazebo Common 4.6.0 (2022-10-11)
-=======
-## Gazebo Common 3.15.1 (2022-10-11)
-
-1. Fix build on case-insensitive filesystems
-    * [Pull request #453](https://github.com/gazebosim/gz-common/pull/453)
-
-1. Don't install CMakeLists.txt 
-    * [Pull request #449](https://github.com/gazebosim/gz-common/pull/449)
-
-## Gazebo Common 3.15.0 (2022-10-06)
->>>>>>> 5bbae4d1
 
 1. All common3 changes up to 3.15.0 release 
 
@@ -256,6 +244,14 @@
     * [BitBucket pull request xxx](https://osrf-migration.github.io/ignition-gh-pages/#!/ignitionrobotics/ign-common/pull-requests/213)
 
 ## Gazebo Common 3.x
+
+## Gazebo Common 3.15.1 (2022-10-11)
+
+1. Fix build on case-insensitive filesystems
+    * [Pull request #453](https://github.com/gazebosim/gz-common/pull/453)
+
+1. Don't install CMakeLists.txt 
+    * [Pull request #449](https://github.com/gazebosim/gz-common/pull/449)
 
 ## Gazebo Common 3.15.0 (2022-10-06)
 

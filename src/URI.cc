--- conflicted
+++ resolved
@@ -781,15 +781,6 @@
   if (str.find_first_not_of(allowedChars, 1) != std::string::npos)
     return false;
 
-<<<<<<< HEAD
-=======
-  for (auto const &query : split(str.substr(1), "&"))
-  {
-    if (split(query, "=").size() != 2u)
-      return false;
-  }
-
->>>>>>> 6732e5a0
   return true;
 }
 
@@ -803,20 +794,13 @@
 
   if (!_str.empty())
   {
-<<<<<<< HEAD
-    for (const std::string &query : common::split(_str.substr(1), "&"))
+    for (const std::string &query : split(_str.substr(1), "&"))
     {
-      std::vector<std::string> values = common::split(query, "=");
+      std::vector<std::string> values = split(query, "=");
       if (values.size() == 2)
         this->Insert(values.at(0), values.at(1));
       else
         this->Insert(query, "");
-=======
-    for (auto query : split(_str.substr(1), "&"))
-    {
-      auto values = split(query, "=");
-      this->Insert(values.at(0), values.at(1));
->>>>>>> 6732e5a0
     }
   }
 

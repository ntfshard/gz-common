--- conflicted
+++ resolved
@@ -69,19 +69,15 @@
 #endif
 
 struct timespec Time::clockResolution;
-<<<<<<< HEAD
-#ifndef _WIN32
-# pragma GCC diagnostic push
-# pragma GCC diagnostic ignored "-Wdeprecated-declarations"
-#endif
-const Time Time::Zero = common::Time(0, 0);
-#ifndef _WIN32
-# pragma GCC diagnostic pop
-#endif
-
-=======
+#ifndef _WIN32
+# pragma GCC diagnostic push
+# pragma GCC diagnostic ignored "-Wdeprecated-declarations"
+#endif
 const Time Time::Zero = Time(0, 0);
->>>>>>> 6732e5a0
+#ifndef _WIN32
+# pragma GCC diagnostic pop
+#endif
+
 const int32_t Time::nsInSec = 1000000000L;
 const int32_t Time::nsInMs = 1000000;
 

--- conflicted
+++ resolved
@@ -12,16 +12,12 @@
 target_link_libraries(${PROJECT_LIBRARY_TARGET_NAME}
   PRIVATE ${DL_TARGET})
 
-<<<<<<< HEAD
-# Handle OS-dependent configuration settings
-=======
 # This is required by the WorkerPool::WaitForResults(const Time &_timeout)
 # TODO(anyone): IGN_DEPRECATED(4). Remove this part when the method is removed
 target_include_directories(${PROJECT_LIBRARY_TARGET_NAME} PRIVATE
   ${ignition-math${IGN_MATH_VER}_INCLUDE_DIRS})
 
 # Handle non-Windows configuration settings
->>>>>>> 1b952967
 if(NOT WIN32)
   # Link the libraries that we don't expect to find on Windows
   target_link_libraries(${PROJECT_LIBRARY_TARGET_NAME}

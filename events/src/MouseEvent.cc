--- conflicted
+++ resolved
@@ -22,11 +22,7 @@
 using namespace common;
 
 /// \brief Mouse event private data
-<<<<<<< HEAD
-class gz::common::MouseEventPrivate
-=======
 class common::MouseEventPrivate
->>>>>>> ade3fa20
 {
   /// \brief Constructor.
   public: MouseEventPrivate()
@@ -37,18 +33,6 @@
           {}
 
   /// \brief Mouse pointer position on the screen.
-<<<<<<< HEAD
-  public: gz::math::Vector2i pos;
-
-  /// \brief Previous position.
-  public: gz::math::Vector2i prevPos;
-
-  /// \brief Position of button press.
-  public: gz::math::Vector2i pressPos;
-
-  /// \brief Scroll position.
-  public: gz::math::Vector2i scroll;
-=======
   public: math::Vector2i pos;
 
   /// \brief Previous position.
@@ -59,7 +43,6 @@
 
   /// \brief Scroll position.
   public: math::Vector2i scroll;
->>>>>>> ade3fa20
 
   /// \brief Scaling factor.
   public: float moveScale;
@@ -105,21 +88,13 @@
 }
 
 /////////////////////////////////////////////////
-<<<<<<< HEAD
-gz::math::Vector2i MouseEvent::Pos() const
-=======
 math::Vector2i MouseEvent::Pos() const
->>>>>>> ade3fa20
 {
   return this->dataPtr->pos;
 }
 
 /////////////////////////////////////////////////
-<<<<<<< HEAD
-void MouseEvent::SetPos(const gz::math::Vector2i &_pos)
-=======
 void MouseEvent::SetPos(const math::Vector2i &_pos)
->>>>>>> ade3fa20
 {
   this->dataPtr->pos = _pos;
 }
@@ -131,21 +106,13 @@
 }
 
 /////////////////////////////////////////////////
-<<<<<<< HEAD
-gz::math::Vector2i MouseEvent::PrevPos() const
-=======
 math::Vector2i MouseEvent::PrevPos() const
->>>>>>> ade3fa20
 {
   return this->dataPtr->prevPos;
 }
 
 /////////////////////////////////////////////////
-<<<<<<< HEAD
-void MouseEvent::SetPrevPos(const gz::math::Vector2i &_pos)
-=======
 void MouseEvent::SetPrevPos(const math::Vector2i &_pos)
->>>>>>> ade3fa20
 {
   this->dataPtr->prevPos = _pos;
 }
@@ -157,21 +124,13 @@
 }
 
 /////////////////////////////////////////////////
-<<<<<<< HEAD
-gz::math::Vector2i MouseEvent::PressPos() const
-=======
 math::Vector2i MouseEvent::PressPos() const
->>>>>>> ade3fa20
 {
   return this->dataPtr->pressPos;
 }
 
 /////////////////////////////////////////////////
-<<<<<<< HEAD
-void MouseEvent::SetPressPos(const gz::math::Vector2i &_pos)
-=======
 void MouseEvent::SetPressPos(const math::Vector2i &_pos)
->>>>>>> ade3fa20
 {
   this->dataPtr->pressPos = _pos;
 }
@@ -183,21 +142,13 @@
 }
 
 /////////////////////////////////////////////////
-<<<<<<< HEAD
-gz::math::Vector2i MouseEvent::Scroll() const
-=======
 math::Vector2i MouseEvent::Scroll() const
->>>>>>> ade3fa20
 {
   return this->dataPtr->scroll;
 }
 
 /////////////////////////////////////////////////
-<<<<<<< HEAD
-void MouseEvent::SetScroll(const gz::math::Vector2i &_scroll)
-=======
 void MouseEvent::SetScroll(const math::Vector2i &_scroll)
->>>>>>> ade3fa20
 {
   this->dataPtr->scroll = _scroll;
 }

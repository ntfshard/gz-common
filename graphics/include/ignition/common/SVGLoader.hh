--- conflicted
+++ resolved
@@ -15,120 +15,5 @@
  *
  */
 
-<<<<<<< HEAD
-#include <memory>
-#include <string>
-#include <vector>
-
-#include <ignition/math/Vector2.hh>
-#include <ignition/math/Matrix3.hh>
-
-#include <ignition/utils/ImplPtr.hh>
-
-#include <ignition/common/graphics/Export.hh>
-#include <ignition/common/Console.hh>
-
-namespace ignition
-{
-  namespace common
-  {
-    /// \brief SVG command data structure
-    class IGNITION_COMMON_GRAPHICS_VISIBLE SVGCommand
-    {
-      /// \brief Constructor
-      public: SVGCommand() : cmd(' ') {}
-
-      /// \brief Destructor
-      public: virtual ~SVGCommand() = default;
-
-      /// \brief A letter that describe the segment
-      public: char cmd;
-
-#ifdef _WIN32
-// Disable warning C4251
-#pragma warning(push)
-#pragma warning(disable: 4251)
-#endif
-      /// \brief Coordinates for the command
-      public: std::vector<double> numbers;
-#ifdef _WIN32
-#pragma warning(pop)
-#endif
-    };
-
-    /// \brief An SVG path element data structure
-    struct IGNITION_COMMON_GRAPHICS_VISIBLE SVGPath
-    {
-#ifdef _WIN32
-// Disable warning C4251
-#pragma warning(push)
-#pragma warning(disable: 4251)
-#endif
-
-      /// \brief An id or name
-      std::string id;
-
-      /// \brief The style (i.e. stroke style, color, thickness etc)
-      std::string style;
-
-      /// \brief A 2D transform (or a list of transforms)
-      ignition::math::Matrix3d transform;
-
-      /// \brief A list of subpaths (as lists of commands)
-      std::vector< std::vector<SVGCommand> > subpaths;
-
-      /// \brief The polylines described by the commands
-      std::vector< std::vector<ignition::math::Vector2d> > polylines;
-#ifdef _WIN32
-#pragma warning(pop)
-#endif
-    };
-
-    /// \brief A loader for SVG files
-    class IGNITION_COMMON_GRAPHICS_VISIBLE SVGLoader
-    {
-      /// \brief Constructor
-      /// \param[in] _samples The number of points for cubic spline segments
-      /// Samples must be greater than zero. A value of one will be used if
-      /// _samples is set to zero.
-      public: explicit SVGLoader(const unsigned int _samples);
-
-      /// \brief destructor
-      public: ~SVGLoader();
-
-      /// \brief Reads an SVG file and loads all the paths
-      /// \param[in] _filename The SVG file
-      /// \param[out] _paths Vector that receives path datai
-      /// \return false when the file cannot be processed
-      public: bool Parse(const std::string &_filename,
-                         std::vector<SVGPath> &_paths);
-
-      /// \brief Reads in paths and outputs closed polylines and open polylines
-      /// \param[in] _paths The input paths
-      /// \param[in] _tol Tolerence when comparing distance between 2 points.
-      /// \param[out] _closedPolys A vector to collect new closed loops
-      /// \param[out] _openPolys A vector to collect non closed paths
-      public: static void PathsToClosedPolylines(
-          const std::vector<common::SVGPath> &_paths,
-          const double _tol,
-          std::vector< std::vector<ignition::math::Vector2d> > &_closedPolys,
-          std::vector< std::vector<ignition::math::Vector2d> > &_openPolys);
-
-      /// \brief Outputs the content of the paths to file (or console)
-      /// \param[in] _paths The paths
-      /// \param[in] _out The output stream (can be a file or std::cout)
-      public: void DumpPaths(const std::vector<SVGPath> &_paths,
-                             std::ostream &_out) const;
-
-      /// \internal
-      /// \brief Private data pointer.
-      IGN_UTILS_IMPL_PTR(dataPtr)
-    };
-  }
-}
-
-#endif
-=======
 #include <gz/common/SVGLoader.hh>
-#include <ignition/common/config.hh>
->>>>>>> 4f2ae91c
+#include <ignition/common/config.hh>
--- conflicted
+++ resolved
@@ -2243,12 +2243,8 @@
             // Get the vertex normal index value. If the normal is a duplicate
             // then reset the index to the first instance of the duplicated
             // position
-<<<<<<< HEAD
-            auto remappedNormalIndex = values.at(*inputs[NORMAL].begin());
-=======
             unsigned int remappedNormalIndex = values.at(
                 *inputs[NORMAL].begin());
->>>>>>> e779acbf
             if (normalDupMap.find(remappedNormalIndex) != normalDupMap.end())
               remappedNormalIndex = normalDupMap[remappedNormalIndex];
 
@@ -2315,12 +2311,8 @@
       }
       if (hasNormals)
       {
-<<<<<<< HEAD
-        auto inputRemappedNormalIndex = values.at(*inputs[NORMAL].begin());
-=======
         unsigned int inputRemappedNormalIndex = values.at(
             *inputs[NORMAL].begin());
->>>>>>> e779acbf
         if (normalDupMap.find(inputRemappedNormalIndex) != normalDupMap.end())
           inputRemappedNormalIndex = normalDupMap[inputRemappedNormalIndex];
         subMesh->AddNormal(norms[inputRemappedNormalIndex]);

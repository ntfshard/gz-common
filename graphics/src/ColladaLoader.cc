/*
 * Copyright (C) 2016 Open Source Robotics Foundation
 *
 * Licensed under the Apache License, Version 2.0 (the "License");
 * you may not use this file except in compliance with the License.
 * You may obtain a copy of the License at
 *
 * http://www.apache.org/licenses/LICENSE-2.0
 *
 * Unless required by applicable law or agreed to in writing, software
 * distributed under the License is distributed on an "AS IS" BASIS,
 * WITHOUT WARRANTIES OR CONDITIONS OF ANY KIND, either express or implied.
 * See the License for the specific language governing permissions and
 * limitations under the License.
 *
 */
#include <sstream>
#include <unordered_map>
#include <map>
#include <vector>
#include <set>

#include <ignition/math/Helpers.hh>
#include <ignition/math/Matrix4.hh>
#include <ignition/math/Vector2.hh>
#include <ignition/math/Vector3.hh>

#include "tinyxml2.h"

#include "ignition/common/graphics/Types.hh"
#include "ignition/common/Console.hh"
#include "ignition/common/Material.hh"
#include "ignition/common/SubMesh.hh"
#include "ignition/common/Mesh.hh"
#include "ignition/common/Skeleton.hh"
#include "ignition/common/SkeletonAnimation.hh"
#include "ignition/common/SystemPaths.hh"
#include "ignition/common/Util.hh"
#include "ignition/common/ColladaLoader.hh"

using namespace ignition;
using namespace common;
using RawNodeAnim = std::map<double, std::vector<NodeTransform> >;
using RawSkeletonAnim = std::map<std::string, RawNodeAnim>;

namespace ignition
{
  namespace common
  {
    /// \brief Private data for the ColladaLoader class
    class  ColladaLoader::Implementation
    {
      /// \brief scaling factor
      public: double meter;

      /// \brief COLLADA file name
      public: std::string filename;

      /// \brief material dictionary indexed by name
      public: std::map<std::string, std::string> materialMap;

      /// \brief root xml element of COLLADA data
      public: tinyxml2::XMLElement *colladaXml;

      /// \brief directory of COLLADA file name
      public: std::string path;

      /// \brief Name of the current node.
      public: std::string currentNodeName;

      /// \brief Map of collada POSITION ids to list of vectors.
      public: std::map<std::string,
              std::vector<math::Vector3d> > positionIds;

      /// \brief Map of collada NORMAL ids to list of normals.
      public: std::map<std::string,
              std::vector<math::Vector3d> > normalIds;

      /// \brief Map of collada TEXCOORD ids to list of texture coordinates.
      public: std::map<std::string,
              std::vector<math::Vector2d> >texcoordIds;

      /// \brief Map of collada Material ids to Gazebo materials.
      public: std::map<std::string, MaterialPtr> materialIds;

      /// \brief Map of collada POSITION ids to a map of
      /// duplicate positions.
      public: std::map<std::string, std::map<unsigned int, unsigned int> >
          positionDuplicateMap;

      /// \brief Map of collada NORMAL ids to a map of
      /// duplicate normals.
      public: std::map<std::string, std::map<unsigned int, unsigned int> >
          normalDuplicateMap;

      /// \brief Map of collada TEXCOORD ids to a map of
      /// duplicate texture coordinates.
      public: std::map<std::string, std::map<unsigned int, unsigned int> >
          texcoordDuplicateMap;

      /// \brief Current scene being parsed
      public: tinyxml2::XMLElement *currentScene = nullptr;

      /// \brief Load a controller instance
      /// \param[in] _contrXml Pointer to the control XML instance
      /// \param[in] _skelXml Pointer the skeleton xml instance
      /// \param[in] _transform A tranform to apply
      /// \param[in,out] _mesh The mesh being loaded
      public: void LoadController(tinyxml2::XMLElement *_contrXml,
                                   std::vector<tinyxml2::XMLElement*> _skelXmls,
                                   const math::Matrix4d &_transform,
                                   Mesh *_mesh);

      /// \brief Load animations for a skeleton
      /// \param[in] _xml Animation XML instance
      /// \param[in,out] _skel Pointer to the skeleton
      public: void LoadAnimations(tinyxml2::XMLElement *_xml,
                                   SkeletonPtr _skel);

      /// \brief Load a set of animations for a skeleton
      /// \param[in] _xml Pointer to the animation set XML instance
      /// \param[in,out] _skel Pointer to the skeleton
      public: void LoadAnimationSet(tinyxml2::XMLElement *_xml,
                                     SkeletonPtr _skel);

      /// \brief Load a single skeleton node
      /// \param[in] _xml Pointer to the XML instance
      /// \param[in,out] _parent Pointer to the Skeleton node parent
      public: SkeletonNode *LoadSingleSkeletonNode(tinyxml2::XMLElement *_xml,
                                              SkeletonNode *_parent);

      /// \brief Load skeleton nodes
      /// \param[in] _xml Pointer to the XML instance
      /// \param[in,out] _parent Pointer to the Skeleton node parent
      public: SkeletonNode *LoadSkeletonNodes(tinyxml2::XMLElement *_xml,
                                               SkeletonNode *_parent);

      /// \brief Set the tranform for a skeleton node
      /// \param[in] _elem Pointer to the XML instance
      /// \param[in,out] _node The skeleton node
      public: void SetSkeletonNodeTransform(tinyxml2::XMLElement *_elem,
                                             SkeletonNode *_node);

      /// \brief Load geometry elements
      /// \param[in] _xml Pointer to the XML instance
      /// \param[in] _tranform Transform to apply to the loaded geometry
      /// \param[in,out] _mesh Pointer to the mesh currently being loaded
      public: void LoadGeometry(tinyxml2::XMLElement *_xml,
                                 const math::Matrix4d &_transform,
                                 Mesh *_mesh);

      /// \brief Get an XML element by ID
      /// \param[in] _parent The parent element
      /// \param[in] _name String name of the element
      /// \param[in] _id String ID of the element
      /// \return XML element with the specified ID
      public: tinyxml2::XMLElement *ElementId(tinyxml2::XMLElement *_parent,
                                               const std::string &_name,
                                               const std::string &_id);

      /// \brief Get an XML element by ID
      /// \param[in] _name String name of the element
      /// \param[in] _id String ID of the element
      /// \return XML element with the specified ID
      public: tinyxml2::XMLElement *ElementId(const std::string &_name,
                                               const std::string &_id);

      /// \brief Load a node
      /// \param[in] _elem Pointer to the node XML instance
      /// \param[in,out] _mesh Pointer to the current mesh
      /// \param[in] _transform Transform to apply to the node
      public: void LoadNode(tinyxml2::XMLElement *_elem,
                             Mesh *_mesh,
                             const math::Matrix4d &_transform);

      /// \brief Load a transform
      /// \param[in] _elem Pointer to the transform XML instance
      /// \return A Matrix4 transform
      public: math::Matrix4d LoadNodeTransform(
          tinyxml2::XMLElement *_elem);

      /// \brief Load vertices
      /// \param[in] _id String id of the vertices XML node
      /// \param[in] _transform Transform to apply to all vertices
      /// \param[out] _verts Holds the resulting vertices
      /// \param[out] _norms Holds the resulting normals
      public: void LoadVertices(const std::string &_id,
          const math::Matrix4d &_transform,
          std::vector<math::Vector3d> &_verts,
          std::vector<math::Vector3d> &_norms);

      /// \brief Load vertices
      /// \param[in] _id String id of the vertices XML node
      /// \param[in] _transform Transform to apply to all vertices
      /// \param[out] _verts Holds the resulting vertices
      /// \param[out] _norms Holds the resulting normals
      /// \param[out] _vertDup Holds a map of duplicate position indices
      /// \param[out] _normDup Holds a map of duplicate normal indices
      public: void LoadVertices(const std::string &_id,
                                 const math::Matrix4d &_transform,
                                 std::vector<math::Vector3d> &_verts,
                                 std::vector<math::Vector3d> &_norms,
                                 std::map<unsigned int, unsigned int> &_vertDup,
                                std::map<unsigned int, unsigned int> &_normDup);

      /// \brief Load positions
      /// \param[in] _id String id of the XML node
      /// \param[in] _transform Transform to apply to all positions
      /// \param[out] _values Holds the resulting position values
      /// \param[out] _duplicates Holds a map of duplicate position indices
      public: void LoadPositions(const std::string &_id,
                                  const math::Matrix4d &_transform,
                                 std::vector<math::Vector3d> &_values,
                             std::map<unsigned int, unsigned int> &_duplicates);

      /// \brief Load normals
      /// \param[in] _id String id of the XML node
      /// \param[in] _transform Transform to apply to all normals
      /// \param[out] _values Holds the resulting normal values
      /// \param[out] _duplicates Holds a map of duplicate normal indices
      public: void LoadNormals(const std::string &_id,
                                const math::Matrix4d &_transform,
                                std::vector<math::Vector3d> &_values,
                             std::map<unsigned int, unsigned int> &_duplicates);

      /// \brief Load texture coordinates
      /// \param[in] _id String id of the XML node
      /// \param[out] _values Holds the resulting uv values
      /// \param[out] _duplicates Holds a map of duplicate uv indices
      public: void LoadTexCoords(const std::string &_id,
                                 std::vector<math::Vector2d> &_values,
                             std::map<unsigned int, unsigned int> &_duplicates);

      /// \brief Load a material
      /// \param _name Name of the material XML element
      /// \return A pointer to the new material
      public: MaterialPtr LoadMaterial(const std::string &_name);

      /// \brief Load a color or texture
      /// \param[in] _elem Pointer to the XML element
      /// \param[in] _type One of {diffuse, ambient, emission}
      /// \param[out] _mat Material to load the texture or color into
      public: void LoadColorOrTexture(tinyxml2::XMLElement *_elem,
                                       const std::string &_type,
                                       MaterialPtr _mat);

      /// \brief Load triangles
      /// \param[in] _trianglesXml Pointer the triangles XML instance
      /// \param[in] _transform Transform to apply to all triangles
      /// \param[out] _mesh Mesh that is currently being loaded
      public: void LoadTriangles(tinyxml2::XMLElement *_trianglesXml,
                                  const math::Matrix4d &_transform,
                                  Mesh *_mesh);

      /// \brief Load a polygon list
      /// \param[in] _polylistXml Pointer to the XML element
      /// \param[in] _transform Transform to apply to each polygon
      /// \param[out] _mesh Mesh that is currently being loaded
      public: void LoadPolylist(tinyxml2::XMLElement *_polylistXml,
                                   const math::Matrix4d &_transform,
                                   Mesh *_mesh);

      /// \brief Load lines
      /// \param[in] _xml Pointer to the XML element
      /// \param[in] _transform Transform to apply
      /// \param[out] _mesh Mesh that is currently being loaded
      public: void LoadLines(tinyxml2::XMLElement *_xml,
                              const math::Matrix4d &_transform,
                              Mesh *_mesh);

      /// \brief Load an entire scene
      /// \param[out] _mesh Mesh that is currently being loaded
      public: void LoadScene(Mesh *_mesh);

      /// \brief Load a float value
      /// \param[out] _elem Pointer to the XML element
      /// \return The float value
      public: float LoadFloat(tinyxml2::XMLElement *_elem);

      /// \brief Load a transparent material. NOT FULLY IMPLEMENTED
      /// \param[in] _elem Pointer to the XML element
      /// \param[out] _mat Material to hold the transparent properties
      public: void LoadTransparent(tinyxml2::XMLElement *_elem,
                                    MaterialPtr _mat);

      /// \brief Merges a new root node to the skeleton
      /// \details This will do 1 of the things:
      ///     1: If `_mergeNode` is already part of the skeleton, do nothing
      ///     2: If the skeleton's root is a descendent of `_mergeNode`, sets
      ///         the new root node as `_mergeNode`
      ///     3: If the skeleton and `_mergeNode` is unrelated, creates a new
      ///         dummy root and adds both of them as childrens.
      //      4: If a dummy root already exists but the merge node contains
      //          all its children, set the merge node as the new root.
      /// \param[in] _skeleton skeleton to merge
      /// \param[in] _mergeNode new root node to merge
      public: void MergeSkeleton(SkeletonPtr _skeleton,
          SkeletonNode *_mergeNode);

      /// \brief Apply the the inv bind transform to the skeleton pose.
      /// \remarks have to set the model transforms starting from the root in
      /// breadth first order. Because setting the model transform also updates
      /// the transform based on the parent's inv model transform. Setting the
      /// child before the parent results in the child's transform being
      /// calculated from the "old" parent model transform.
      /// \param[in] _skeleton the skeleton to work on
      public: void ApplyInvBindTransform(SkeletonPtr _skeleton);
    };

    /// \brief Helper data structure for loading collada geometries.
    class GeometryIndices
    {
      /// \brief Index of a vertex in the collada <p> element
      public: unsigned int vertexIndex;

      /// \brief Index of a normal in the collada <p> element
      public: unsigned int normalIndex;

      /// \brief A map of texture coordinate set index to index of a texture
      /// coordinate in the collada <p> element
      public: std::map<unsigned int, unsigned int> texcoordIndex;

      /// \brief Index of a vertex in the Gazebo mesh
      public: unsigned int mappedIndex;
    };
  }
}

/////////////////////////////////////////////////
void hash_combine(std::size_t &_seed, const double &_v)
{
  std::hash<double> hasher;
  _seed ^= hasher(_v) + 0x9e3779b9 + (_seed << 6) + (_seed >> 2);
}

/////////////////////////////////////////////////
struct Vector3Hash
{
  std::size_t operator()(const math::Vector3d &_v) const
  {
    std::size_t seed = 0;
    hash_combine(seed, _v.X());
    hash_combine(seed, _v.Y());
    hash_combine(seed, _v.Z());
    return seed;
  }
};

/////////////////////////////////////////////////
struct Vector2dHash
{
  std::size_t operator()(const math::Vector2d &_v) const
  {
    std::size_t seed = 0;
    hash_combine(seed, _v.X());
    hash_combine(seed, _v.Y());
    return seed;
  }
};

//////////////////////////////////////////////////
ColladaLoader::ColladaLoader()
: MeshLoader(), dataPtr(ignition::utils::MakeImpl<Implementation>())
{
  this->dataPtr->meter = 1.0;
}

//////////////////////////////////////////////////
ColladaLoader::~ColladaLoader()
{
}

//////////////////////////////////////////////////
Mesh *ColladaLoader::Load(const std::string &_filename)
{
  this->dataPtr->positionIds.clear();
  this->dataPtr->normalIds.clear();
  this->dataPtr->texcoordIds.clear();
  this->dataPtr->materialIds.clear();
  this->dataPtr->positionDuplicateMap.clear();
  this->dataPtr->normalDuplicateMap.clear();
  this->dataPtr->texcoordDuplicateMap.clear();

  // reset scale
  this->dataPtr->meter = 1.0;

  tinyxml2::XMLDocument xmlDoc;

  this->dataPtr->path.clear();
  std::string separator("/");
#ifdef WIN32
  separator = std::string("\\");
#endif
  if (_filename.rfind(separator) != std::string::npos)
  {
    this->dataPtr->path = _filename.substr(0, _filename.rfind(separator));
  }

  this->dataPtr->filename = _filename;
  if (xmlDoc.LoadFile(_filename.c_str()) != tinyxml2::XML_SUCCESS)
    ignerr << "Unable to load collada file[" << _filename << "]\n";

  this->dataPtr->colladaXml = xmlDoc.FirstChildElement("COLLADA");
  if (!this->dataPtr->colladaXml)
    ignerr << "Missing COLLADA tag\n";

  if (std::string(this->dataPtr->colladaXml->Attribute("version")) != "1.4.0" &&
      std::string(this->dataPtr->colladaXml->Attribute("version")) != "1.4.1")
    ignerr << "Invalid collada file. Must be version 1.4.0 or 1.4.1\n";

  tinyxml2::XMLElement *assetXml =
      this->dataPtr->colladaXml->FirstChildElement("asset");
  if (assetXml)
  {
    tinyxml2::XMLElement *unitXml = assetXml->FirstChildElement("unit");
    if (unitXml && unitXml->Attribute("meter"))
      this->dataPtr->meter = math::parseFloat(
          unitXml->Attribute("meter"));
  }

  Mesh *mesh = new Mesh();
  mesh->SetPath(this->dataPtr->path);

  this->dataPtr->LoadScene(mesh);

  if (mesh->HasSkeleton())
    this->dataPtr->ApplyInvBindTransform(mesh->MeshSkeleton());

  // This will make the model the correct size.
  mesh->Scale(math::Vector3d(
      this->dataPtr->meter, this->dataPtr->meter, this->dataPtr->meter));
  if (mesh->HasSkeleton())
    mesh->MeshSkeleton()->Scale(this->dataPtr->meter);

  return mesh;
}

/////////////////////////////////////////////////
void ColladaLoader::Implementation::LoadScene(Mesh *_mesh)
{
  auto *sceneXml = this->colladaXml->FirstChildElement("scene");
  std::string sceneURL =
      sceneXml->FirstChildElement("instance_visual_scene")->Attribute("url");

  tinyxml2::XMLElement *visSceneXml = this->ElementId("visual_scene", sceneURL);
  this->currentScene = visSceneXml;

  if (!visSceneXml)
  {
    ignerr << "Unable to find visual_scene id ='" << sceneURL << "'\n";
    return;
  }

  tinyxml2::XMLElement *nodeXml = visSceneXml->FirstChildElement("node");
  while (nodeXml)
  {
    this->LoadNode(nodeXml, _mesh, math::Matrix4d::Identity);
    nodeXml = nodeXml->NextSiblingElement("node");
  }
}

/////////////////////////////////////////////////
<<<<<<< HEAD
void ColladaLoader::Implementation::LoadNode(
    tinyxml2::XMLElement *_elem, Mesh *_mesh,
    const ignition::math::Matrix4d &_transform)
=======
void ColladaLoaderPrivate::LoadNode(tinyxml2::XMLElement *_elem, Mesh *_mesh,
    const math::Matrix4d &_transform)
>>>>>>> 6732e5a0
{
  tinyxml2::XMLElement *nodeXml;
  tinyxml2::XMLElement *instGeomXml;

  math::Matrix4d transform = this->LoadNodeTransform(_elem);
  transform = _transform * transform;

  nodeXml = _elem->FirstChildElement("node");
  while (nodeXml)
  {
    this->LoadNode(nodeXml, _mesh, transform);
    nodeXml = nodeXml->NextSiblingElement("node");
  }

  if (_elem->Attribute("name"))
  {
    this->currentNodeName = _elem->Attribute("name");
  }
  else
  {
    // if node does not have a name, then append the mesh in this node
    // to the first ancestor node that has a name, i.e. this mesh becomes
    // part of the parent / ancestor mesh
    tinyxml2::XMLElement *parent =
        dynamic_cast<tinyxml2::XMLElement *>(_elem->Parent());
    std::string nodeName;
    while (parent && std::string(parent->Value()) == "node")
    {
      const char *name = parent->Attribute("name");
      if (name)
      {
        nodeName = name;
        break;
      }
    }
    if (nodeName.empty())
    {
      // if none of the ancestor node has a name, then create a custom name
      static int nodeCounter = 0;
      nodeName = "unnamed_submesh_" + std::to_string(nodeCounter++);
    }
    this->currentNodeName = nodeName;
  }

  if (_elem->FirstChildElement("instance_node"))
  {
    std::string nodeURLStr =
      _elem->FirstChildElement("instance_node")->Attribute("url");

    nodeXml = this->ElementId("node", nodeURLStr);
    if (!nodeXml)
    {
      ignerr << "Unable to find node[" << nodeURLStr << "]\n";
      return;
    }
    this->LoadNode(nodeXml, _mesh, transform);
    return;
  }
  else
    nodeXml = _elem;

  instGeomXml = nodeXml->FirstChildElement("instance_geometry");
  while (instGeomXml)
  {
    std::string geomURL = instGeomXml->Attribute("url");
    tinyxml2::XMLElement *geomXml = this->ElementId("geometry", geomURL);

    this->materialMap.clear();
    tinyxml2::XMLElement *bindMatXml, *techniqueXml, *matXml;
    bindMatXml = instGeomXml->FirstChildElement("bind_material");
    while (bindMatXml)
    {
      if ((techniqueXml = bindMatXml->FirstChildElement("technique_common")))
      {
        matXml = techniqueXml->FirstChildElement("instance_material");
        while (matXml)
        {
          std::string symbol = matXml->Attribute("symbol");
          std::string target = matXml->Attribute("target");
          this->materialMap[symbol] = target;
          matXml = matXml->NextSiblingElement("instance_material");
        }
      }
      bindMatXml = bindMatXml->NextSiblingElement("bind_material");
    }

    if (_mesh->HasSkeleton())
      _mesh->MeshSkeleton()->SetNumVertAttached(0);
    this->LoadGeometry(geomXml, transform, _mesh);
    instGeomXml = instGeomXml->NextSiblingElement("instance_geometry");
  }

  tinyxml2::XMLElement *instContrXml =
    nodeXml->FirstChildElement("instance_controller");
  while (instContrXml)
  {
    std::string contrURL = instContrXml->Attribute("url");
    tinyxml2::XMLElement *contrXml = this->ElementId("controller", contrURL);

    this->materialMap.clear();
    tinyxml2::XMLElement *bindMatXml, *techniqueXml, *matXml;
    bindMatXml = instContrXml->FirstChildElement("bind_material");
    while (bindMatXml)
    {
      if ((techniqueXml = bindMatXml->FirstChildElement("technique_common")))
      {
        matXml = techniqueXml->FirstChildElement("instance_material");
        while (matXml)
        {
          std::string symbol = matXml->Attribute("symbol");
          std::string target = matXml->Attribute("target");
          this->materialMap[symbol] = target;
          matXml = matXml->NextSiblingElement("instance_material");
        }
      }
      bindMatXml = bindMatXml->NextSiblingElement("bind_material");
    }

    std::vector<tinyxml2::XMLElement*> rootNodeXmls;
    for (tinyxml2::XMLElement *skelXml =
        instContrXml->FirstChildElement("skeleton"); skelXml;
        skelXml = skelXml->NextSiblingElement("skeleton"))
    {
      std::string rootURL = skelXml->GetText();
      rootNodeXmls.emplace_back(this->ElementId(currentScene,
          "node", rootURL));
    }
    // no skeleton tag present, assume whole scene is a skeleton
    if (rootNodeXmls.empty())
    {
      for (tinyxml2::XMLElement *child =
          this->currentScene->FirstChildElement();
          child; child = child->NextSiblingElement())
      {
        rootNodeXmls.emplace_back(child);
      }
    }

    this->LoadController(contrXml, rootNodeXmls, transform, _mesh);
    instContrXml = instContrXml->NextSiblingElement("instance_controller");
  }
}

/////////////////////////////////////////////////
<<<<<<< HEAD
ignition::math::Matrix4d ColladaLoader::Implementation::LoadNodeTransform(
=======
math::Matrix4d ColladaLoaderPrivate::LoadNodeTransform(
>>>>>>> 6732e5a0
    tinyxml2::XMLElement *_elem)
{
  math::Matrix4d transform(math::Matrix4d::Identity);

  if (_elem->FirstChildElement("matrix"))
  {
    std::string matrixStr = _elem->FirstChildElement("matrix")->GetText();
    std::istringstream iss(matrixStr);
    std::vector<double> values(16);
    for (unsigned int i = 0; i < 16; ++i)
      iss >> values[i];
    transform.Set(values[0], values[1], values[2], values[3],
        values[4], values[5], values[6], values[7],
        values[8], values[9], values[10], values[11],
        values[12], values[13], values[14], values[15]);
  }
  else
  {
    if (_elem->FirstChildElement("translate"))
    {
      std::string transStr = _elem->FirstChildElement("translate")->GetText();
      math::Vector3d translate;
      std::istringstream stream(transStr);
      stream >> translate;
      // translate *= this->meter;
      transform.SetTranslation(translate);
    }

    tinyxml2::XMLElement *rotateXml = _elem->FirstChildElement("rotate");
    while (rotateXml)
    {
      math::Matrix3d mat;
      math::Vector3d axis;
      double angle;

      std::string rotateStr = rotateXml->GetText();
      std::istringstream iss(rotateStr);

      iss >> axis.X() >> axis.Y() >> axis.Z();
      iss >> angle;
      mat.Axis(axis, IGN_DTOR(angle));
      math::Matrix4d mat4(math::Matrix4d::Identity);
      mat4 = mat;

      transform = transform * mat4;

      rotateXml = rotateXml->NextSiblingElement("rotate");
    }

    if (_elem->FirstChildElement("scale"))
    {
      std::string scaleStr = _elem->FirstChildElement("scale")->GetText();
      math::Vector3d scale;
      std::istringstream stream(scaleStr);
      stream >> scale;
      math::Matrix4d scaleMat;
      scaleMat.Scale(scale);
      transform = transform * scaleMat;
    }
  }

  return transform;
}

/////////////////////////////////////////////////
void ColladaLoader::Implementation::LoadController(
    tinyxml2::XMLElement *_contrXml,
    std::vector<tinyxml2::XMLElement *> _skelXmls,
    const math::Matrix4d &_transform,
    Mesh *_mesh)
{
  if (nullptr == _contrXml)
  {
    ignerr << "Can't load null controller element." << std::endl;
    return;
  }

  tinyxml2::XMLElement *skinXml = _contrXml->FirstChildElement("skin");
  if (nullptr == skinXml)
  {
    ignerr << "Failed to find skin element" << std::endl;
    return;
  }

  std::string geomURL = skinXml->Attribute("source");

  auto shapeMat = skinXml->FirstChildElement("bind_shape_matrix");
  if (nullptr == shapeMat || nullptr == shapeMat->GetText())
  {
    ignerr << "Missing <bind_shape_matrix>" << std::endl;
    return;
  }
  std::string matrixStr = shapeMat->GetText();
  std::istringstream iss(matrixStr);
  std::vector<double> values(16);
  for (unsigned int i = 0; i < 16; ++i)
    iss >> values[i];

  math::Matrix4d bindTrans;
  bindTrans.Set(values[0], values[1], values[2], values[3],
                values[4], values[5], values[6], values[7],
                values[8], values[9], values[10], values[11],
                values[12], values[13], values[14], values[15]);

  tinyxml2::XMLElement *jointsXml = skinXml->FirstChildElement("joints");
  if (nullptr == jointsXml)
  {
    ignerr << "Failed to find <joints> element" << std::endl;
    return;
  }

  std::string jointsURL, invBindMatURL;
  tinyxml2::XMLElement *inputXml = jointsXml->FirstChildElement("input");
  while (inputXml)
  {
    std::string semantic = inputXml->Attribute("semantic");
    std::string source = inputXml->Attribute("source");
    if (semantic == "JOINT")
      jointsURL = source;
    else if (semantic == "INV_BIND_MATRIX")
      invBindMatURL = source;

    inputXml = inputXml->NextSiblingElement("input");
  }

  if (jointsURL.empty())
  {
    ignwarn << "Missing semantic='JOINT' input source" << std::endl;
  }

  if (invBindMatURL.empty())
  {
    ignwarn << "Missing semantic='INV__BIND_MATRIX' input source" << std::endl;
  }

  jointsXml = this->ElementId("source", jointsURL);

  if (!jointsXml)
  {
    ignerr << "Could not find node [" << jointsURL << "]. "
        << "Failed to parse skinning information in Collada file." << std::endl;
    return;
  }

  auto nameArray = jointsXml->FirstChildElement("Name_array");
  if (nullptr == nameArray)
  {
    ignerr << "Missing <Name_array>" << std::endl;
    return;
  }

  std::string jointsStr = nameArray->GetText();

  std::vector<std::string> joints = split(jointsStr, " \t\r\n");

  // Load the skeleton
  SkeletonPtr skeleton = nullptr;
  if (_mesh->HasSkeleton())
    skeleton = _mesh->MeshSkeleton();

  for (tinyxml2::XMLElement *rootNodeXml : _skelXmls)
  {
    SkeletonNode *rootSkelNode =
        this->LoadSkeletonNodes(rootNodeXml, nullptr);
    if (nullptr == skeleton)
    {
      skeleton = SkeletonPtr(new Skeleton(rootSkelNode));
      _mesh->SetSkeleton(skeleton);
    }
    else if (nullptr != rootSkelNode)
      this->MergeSkeleton(skeleton, rootSkelNode);
  }
  if (nullptr == skeleton)
  {
    ignerr << "Failed to create skeleton." << std::endl;
    return;
  }
  skeleton->SetBindShapeTransform(bindTrans);

  tinyxml2::XMLElement *rootXml = _contrXml->GetDocument()->RootElement();
  if (rootXml && rootXml->FirstChildElement("library_animations"))
  {
    this->LoadAnimations(rootXml->FirstChildElement("library_animations"),
        skeleton);
  }

  tinyxml2::XMLElement *invBMXml = this->ElementId("source", invBindMatURL);

  if (nullptr == invBMXml)
  {
    ignerr << "Could not find node[" << invBindMatURL << "]. "
        << "Faild to parse skinning information in Collada file." << std::endl;
    return;
  }

  std::string posesStr = invBMXml->FirstChildElement("float_array")->GetText();

  std::vector<std::string> strs = split(posesStr, " \t\r\n");

  for (unsigned int i = 0; i < joints.size(); ++i)
  {
    auto node = skeleton->NodeByName(joints[i]);
    if (nullptr == node)
    {
      ignerr << "Node [" << joints[i] << "] is null." << std::endl;
      continue;
    }

    unsigned int id = i * 16;
    math::Matrix4d mat;
    mat.Set(math::parseFloat(strs[id +  0]),
            math::parseFloat(strs[id +  1]),
            math::parseFloat(strs[id +  2]),
            math::parseFloat(strs[id +  3]),
            math::parseFloat(strs[id +  4]),
            math::parseFloat(strs[id +  5]),
            math::parseFloat(strs[id +  6]),
            math::parseFloat(strs[id +  7]),
            math::parseFloat(strs[id +  8]),
            math::parseFloat(strs[id +  9]),
            math::parseFloat(strs[id + 10]),
            math::parseFloat(strs[id + 11]),
            math::parseFloat(strs[id + 12]),
            math::parseFloat(strs[id + 13]),
            math::parseFloat(strs[id + 14]),
            math::parseFloat(strs[id + 15]));

    node->SetInverseBindTransform(mat);
  }

  tinyxml2::XMLElement *vertWeightsXml =
      skinXml->FirstChildElement("vertex_weights");
  if (nullptr == vertWeightsXml)
  {
    ignerr << "Failed to find vertex_weights" << std::endl;
    return;
  }

  inputXml = vertWeightsXml->FirstChildElement("input");
  unsigned int jOffset = 0;
  unsigned int wOffset = 0;
  std::string weightsURL;
  while (inputXml)
  {
    std::string semantic = inputXml->Attribute("semantic");
    std::string source = inputXml->Attribute("source");
    int offset = std::stoi(inputXml->Attribute("offset"));

    if (semantic == "JOINT")
    {
      jOffset = offset;
    }
    else
    {
      if (semantic == "WEIGHT")
      {
        weightsURL = source;
        wOffset = offset;
      }
    }
    inputXml = inputXml->NextSiblingElement("input");
  }

  tinyxml2::XMLElement *weightsXml = this->ElementId("source", weightsURL);

  std::string wString = weightsXml->FirstChildElement("float_array")->GetText();
  std::vector<std::string> wStrs = split(wString, " \t\r\n");

  std::vector<float> weights;
  for (unsigned int i = 0; i < wStrs.size(); ++i)
    weights.push_back(math::parseFloat(wStrs[i]));

  std::string cString = vertWeightsXml->FirstChildElement("vcount")->GetText();
  std::string vString = vertWeightsXml->FirstChildElement("v")->GetText();
  std::vector<std::string> vCountStrs = split(cString, " \t\r\n");
  std::vector<std::string> vStrs = split(vString, " \t\r\n");

  std::vector<unsigned int> vCount;
  std::vector<unsigned int> v;

  for (unsigned int i = 0; i < vCountStrs.size(); ++i)
    vCount.push_back(math::parseInt(vCountStrs[i]));

  for (unsigned int i = 0; i < vStrs.size(); ++i)
    v.push_back(math::parseInt(vStrs[i]));

  skeleton->SetNumVertAttached(vCount.size());

  unsigned int vIndex = 0;
  for (unsigned int i = 0; i < vCount.size(); ++i)
  {
    for (unsigned int j = 0; j < vCount[i]; ++j)
    {
      skeleton->AddVertNodeWeight(i, joints[v[vIndex + jOffset]],
                                    weights[v[vIndex + wOffset]]);
      vIndex += (jOffset + wOffset + 1);
    }
  }

  tinyxml2::XMLElement *geomXml = this->ElementId("geometry", geomURL);
  this->LoadGeometry(geomXml, _transform, _mesh);
}

/////////////////////////////////////////////////
void ColladaLoader::Implementation::LoadAnimations(tinyxml2::XMLElement *_xml,
    SkeletonPtr _skel)
{
  tinyxml2::XMLElement *childXml = _xml->FirstChildElement("animation");
  if (childXml->FirstChildElement("animation"))
  {
    while (childXml)
    {
      this->LoadAnimationSet(childXml, _skel);
      childXml = childXml->NextSiblingElement("animation");
    }
  }
  else
    this->LoadAnimationSet(_xml, _skel);
}

/////////////////////////////////////////////////
void ColladaLoader::Implementation::LoadAnimationSet(tinyxml2::XMLElement *_xml,
    SkeletonPtr _skel)
{
  std::stringstream animName;
  if (_xml->Attribute("name"))
  {
    animName << _xml->Attribute("name");
  }
  else
  {
    if (_xml->Attribute("id"))
      animName << _xml->Attribute("id");
    else
      animName << "animation" << (_skel->AnimationCount() + 1);
  }

  RawSkeletonAnim animation;

  tinyxml2::XMLElement *animXml = _xml->FirstChildElement("animation");
  while (animXml)
  {
    tinyxml2::XMLElement *chanXml = animXml->FirstChildElement("channel");

    while (chanXml)
    {
      std::string sourceURL = chanXml->Attribute("source");
      std::string targetStr = chanXml->Attribute("target");

      std::string targetBone = targetStr.substr(0, targetStr.find('/'));
      char sep = '0';
      if (targetStr.find('(') != std::string::npos)
        sep = '(';
      else
        if (targetStr.find('.') != std::string::npos)
          sep = '.';

      std::string targetTrans;
      if (sep == '0')
        targetTrans = targetStr.substr(targetStr.find('/') + 1);
      else
        targetTrans = targetStr.substr(targetStr.find('/') + 1,
                          targetStr.find(sep) - targetStr.find('/') - 1);

      std::string idxStr = targetStr.substr(targetStr.find(sep) + 1);
      int idx1 = -1;
      int idx2 = -1;

      if (sep == '.')
      {
        idx1 = (idxStr == "X") ? 0 : ((idxStr == "Y") ? 1 : ((idxStr == "Z")
            ? 2 : ((idxStr == "ANGLE") ? 3 : -1)));
      }
      else
      {
        if (sep == '(')
        {
          std::string idx1Str = idxStr.substr(0, 1);
          idx1 = math::parseInt(idx1Str);
          if (idxStr.length() > 4)
          {
            std::string idx2Str = idxStr.substr(3, 1);
            idx2 = math::parseInt(idx2Str);
          }
        }
      }

      tinyxml2::XMLElement *frameTimesXml = NULL;
      tinyxml2::XMLElement *frameTransXml = NULL;

      tinyxml2::XMLElement *sampXml = this->ElementId("sampler", sourceURL);
      tinyxml2::XMLElement *inputXml = sampXml->FirstChildElement("input");
      while (inputXml)
      {
        std::string semantic = inputXml->Attribute("semantic");
        if (semantic == "INPUT")
          frameTimesXml = this->ElementId("source",
                              inputXml->Attribute("source"));
        else
          if (semantic == "OUTPUT")
            frameTransXml = this->ElementId("source",
                              inputXml->Attribute("source"));
        /// FIXME interpolation semantic?

        inputXml = inputXml->NextSiblingElement("input");
      }
      tinyxml2::XMLElement *timeArray =
          frameTimesXml->FirstChildElement("float_array");
      std::string timeStr = timeArray->GetText();
      std::vector<std::string> timeStrs = split(timeStr, " \t\r\n");

      std::vector<double> times;
      for (unsigned int i = 0; i < timeStrs.size(); ++i)
        times.push_back(math::parseFloat(timeStrs[i]));

      tinyxml2::XMLElement *output =
          frameTransXml->FirstChildElement("float_array");
      std::string outputStr = output->GetText();
      std::vector<std::string> outputStrs = split(outputStr, " \t\r\n");

      std::vector<double> values;
      for (unsigned int i = 0; i < outputStrs.size(); ++i)
        values.push_back(math::parseFloat(outputStrs[i]));

      tinyxml2::XMLElement *accessor =
        frameTransXml->FirstChildElement("technique_common");
      accessor = accessor->FirstChildElement("accessor");

      // stride is optional, default to 1
      unsigned int stride = 1;
      auto *strideAttribute = accessor->Attribute("stride");
      if (strideAttribute)
      {
        stride = static_cast<unsigned int>(
            math::parseInt(strideAttribute));
      }

      SkeletonNode *targetNode = _skel->NodeById(targetBone);
      if (targetNode == nullptr)
      {
        tinyxml2::XMLElement *targetNodeXml =
            this->ElementId("node", targetBone);
        if (targetNodeXml == nullptr)
        {
          ignerr << "Failed to load animation, [" << targetBone << "] not found"
              << std::endl;
          continue;
        }
        targetNode = this->LoadSkeletonNodes(targetNodeXml, nullptr);
        this->MergeSkeleton(_skel, targetNode);
      }
      if (targetNode == nullptr)
      {
        ignerr << "Failed to load bone [" << targetBone << "]." << std::endl;
        continue;
      }

      // In COLLOADA, `target` is specified to be the `id` of a node, however
      // the nodes are identified by `name` in this loader. Here, we resolve
      // `targetBone` to the node's `name` to prevent missing animations.
      std::string targetBoneName = targetNode->Name();
      for (unsigned int i = 0; i < times.size(); ++i)
      {
        if (animation[targetBoneName].find(times[i]) ==
            animation[targetBoneName].end())
        {
          auto bone = _skel->NodeById(targetBone);
          if (nullptr != bone)
          {
            animation[targetBoneName][times[i]] = bone->Transforms();
          }
          else
          {
            ignerr << "Failed to find node with ID [" << targetBone << "]"
                   << std::endl;
          }
        }

        std::vector<NodeTransform> *frame =
            &animation[targetBoneName][times[i]];

        for (unsigned int j = 0; j < (*frame).size(); ++j)
        {
          NodeTransform *nt = &((*frame)[j]);
          if (nt->SID() == targetTrans)
          {
            if (idx1 != -1)
            {
              int index = (idx2 == -1) ? idx1 : (idx1 * 4) + idx2;
              nt->SetComponent(index, values[i]);
            }
            else
            {
              for (unsigned int k = 0; k < stride; k++)
                nt->SetComponent(k, values[(i*stride) + k]);
            }
          }
        }
      }

      chanXml = chanXml->NextSiblingElement("channel");
    }

    animXml = animXml->NextSiblingElement("animation");
  }

  SkeletonAnimation *anim = new SkeletonAnimation(animName.str());

  for (RawSkeletonAnim::iterator iter = animation.begin();
        iter != animation.end(); ++iter)
    for (RawNodeAnim::iterator niter = iter->second.begin();
          niter != iter->second.end(); ++niter)
    {
      math::Matrix4d transform(math::Matrix4d::Identity);
      for (unsigned int i = 0; i < niter->second.size(); ++i)
      {
        niter->second[i].RecalculateMatrix();
        transform = transform * niter->second[i]();
      }
      anim->AddKeyFrame(iter->first, niter->first, transform);
    }

  _skel->AddAnimation(anim);
}

/////////////////////////////////////////////////
SkeletonNode *ColladaLoader::Implementation::LoadSingleSkeletonNode(
    tinyxml2::XMLElement *_xml, SkeletonNode *_parent)
{
  if (nullptr == _xml)
  {
    ignerr << "Can't load single skeleton node from null XML." << std::endl;
    return nullptr;
  }

  std::string name;
  if (_xml->Attribute("sid"))
    name = _xml->Attribute("sid");
  else if (_xml->Attribute("name"))
    name = _xml->Attribute("name");
  else if (_xml->Attribute("id"))
    name = _xml->Attribute("id");
  else
  {
    ignerr << "Failed to create skeleton node without a name." << std::endl;
    return nullptr;
  }

  SkeletonNode* node = new SkeletonNode(_parent, name, _xml->Attribute("id"));

  if (!_xml->Attribute("type")
      || std::string(_xml->Attribute("type")) == "NODE")
  {
    node->SetType(SkeletonNode::NODE);
  }

  return node;
}

/////////////////////////////////////////////////
SkeletonNode *ColladaLoader::Implementation::LoadSkeletonNodes(
    tinyxml2::XMLElement *_xml, SkeletonNode *_parent)
{
  if (nullptr == _xml)
  {
    ignerr << "Can't load skeleton nodes from null XML element." << std::endl;
    return nullptr;
  }

  // Skip extras
  if (std::string(_xml->Value()) == "extra")
  {
    ignwarn << "Skipping [extra] element." << std::endl;
    return nullptr;
  }

  if (std::string(_xml->Value()) != "node")
  {
    ignwarn << "Failed to load element [" << _xml->Value()
            << "] as skeleton node." << std::endl;
    return nullptr;
  }

  auto node = this->LoadSingleSkeletonNode(_xml, _parent);
  this->SetSkeletonNodeTransform(_xml, node);

  auto childXml = _xml->FirstChildElement("node");
  while (childXml)
  {
    this->LoadSkeletonNodes(childXml, node);
    childXml = childXml->NextSiblingElement("node");
  }
  return node;
}

/////////////////////////////////////////////////
void ColladaLoader::Implementation::SetSkeletonNodeTransform(
    tinyxml2::XMLElement *_elem, SkeletonNode *_node)
{
  if (nullptr == _elem)
  {
    ignerr << "Can't set transform from null XML." << std::endl;
    return;
  }

  if (nullptr == _node)
  {
    ignerr << "Can't set transform to null skeleton node." << std::endl;
    return;
  }

  math::Matrix4d transform(math::Matrix4d::Identity);

  if (_elem->FirstChildElement("matrix"))
  {
    std::string matrixStr = _elem->FirstChildElement("matrix")->GetText();
    std::istringstream iss(matrixStr);
    std::vector<double> values(16);
    for (unsigned int i = 0; i < 16; ++i)
      iss >> values[i];
    transform.Set(values[0], values[1], values[2], values[3],
        values[4], values[5], values[6], values[7],
        values[8], values[9], values[10], values[11],
        values[12], values[13], values[14], values[15]);

    NodeTransform nt(transform);
    nt.SetSourceValues(transform);
    if (_elem->FirstChildElement("matrix")->Attribute("sid"))
      nt.SetSID(_elem->FirstChildElement("matrix")->Attribute("sid"));
    _node->AddRawTransform(nt);
  }
  else
  {
    if (_elem->FirstChildElement("translate"))
    {
      std::string transStr = _elem->FirstChildElement("translate")->GetText();
      math::Vector3d translate;
      std::istringstream stream(transStr);
      stream >> translate;
      // translate *= this->meter;
      transform.SetTranslation(translate);

      NodeTransform nt(transform);
      tinyxml2::XMLElement *matrix = _elem->FirstChildElement("matrix");
      if (matrix && matrix->Attribute("sid"))
        nt.SetSID(_elem->FirstChildElement("translate")->Attribute("sid"));
      nt.SetType(NodeTransformType::TRANSLATE);
      nt.SetSourceValues(translate);
      _node->AddRawTransform(nt);
    }

    tinyxml2::XMLElement *rotateXml = _elem->FirstChildElement("rotate");
    while (rotateXml)
    {
      math::Matrix3d mat;
      math::Vector3d axis;
      double angle;

      std::string rotateStr = rotateXml->GetText();
      std::istringstream iss(rotateStr);

      iss >> axis.X() >> axis.Y() >> axis.Z();
      iss >> angle;
      mat.Axis(axis, IGN_DTOR(angle));

      math::Matrix4d mat4(math::Matrix4d::Identity);
      mat4 = mat;
      NodeTransform nt(mat4);
      if (rotateXml->Attribute("sid"))
        nt.SetSID(rotateXml->Attribute("sid"));
      nt.SetType(NodeTransformType::ROTATE);
      nt.SetSourceValues(axis, angle);
      _node->AddRawTransform(nt);

      transform = transform * mat4;

      rotateXml = rotateXml->NextSiblingElement("rotate");
    }

    if (_elem->FirstChildElement("scale"))
    {
      std::string scaleStr = _elem->FirstChildElement("scale")->GetText();
      math::Vector3d scale;
      std::istringstream stream(scaleStr);
      stream >> scale;
      math::Matrix4d scaleMat;
      scaleMat.Scale(scale);

      NodeTransform nt(scaleMat);
      tinyxml2::XMLElement *matrix = _elem->FirstChildElement("matrix");
      if (matrix && matrix->Attribute("sid"))
        nt.SetSID(_elem->FirstChildElement("matrix")->Attribute("sid"));
      nt.SetType(NodeTransformType::SCALE);
      nt.SetSourceValues(scale);
      _node->AddRawTransform(nt);

      transform = transform * scaleMat;
    }
  }

  _node->SetTransform(transform);
}

/////////////////////////////////////////////////
<<<<<<< HEAD
void ColladaLoader::Implementation::LoadGeometry(tinyxml2::XMLElement *_xml,
    const ignition::math::Matrix4d &_transform, Mesh *_mesh)
=======
void ColladaLoaderPrivate::LoadGeometry(tinyxml2::XMLElement *_xml,
    const math::Matrix4d &_transform, Mesh *_mesh)
>>>>>>> 6732e5a0
{
  tinyxml2::XMLElement *meshXml = _xml->FirstChildElement("mesh");
  tinyxml2::XMLElement *childXml;

  if (!meshXml)
    return;

  childXml = meshXml->FirstChildElement("triangles");
  while (childXml)
  {
    this->LoadTriangles(childXml, _transform, _mesh);
    childXml = childXml->NextSiblingElement("triangles");
  }

  childXml = meshXml->FirstChildElement("polylist");
  while (childXml)
  {
    this->LoadPolylist(childXml, _transform, _mesh);
    childXml = childXml->NextSiblingElement("polylist");
  }

  childXml = meshXml->FirstChildElement("lines");
  while (childXml)
  {
    this->LoadLines(childXml, _transform, _mesh);
    childXml = childXml->NextSiblingElement("lines");
  }
}

/////////////////////////////////////////////////
tinyxml2::XMLElement *ColladaLoader::Implementation::ElementId(
    const std::string &_name, const std::string &_id)
{
  return this->ElementId(this->colladaXml, _name, _id);
}

/////////////////////////////////////////////////
tinyxml2::XMLElement *ColladaLoader::Implementation::ElementId(
    tinyxml2::XMLElement *_parent,
    const std::string &_name, const std::string &_id)
{
  std::string id = _id;
  if (id.length() > 0 && id[0] == '#')
    id.erase(0, 1);

  if ((id.empty() && _parent->Value() == _name) ||
      (_parent->Attribute("id") && _parent->Attribute("id") == id) ||
      (_parent->Attribute("sid") && _parent->Attribute("sid") == id))
  {
    return _parent;
  }

  tinyxml2::XMLElement *elem = _parent->FirstChildElement();
  while (elem)
  {
    tinyxml2::XMLElement *result = this->ElementId(elem, _name, _id);
    if (result)
    {
      return result;
    }

    elem = elem->NextSiblingElement();
  }

  return NULL;
}

/////////////////////////////////////////////////
<<<<<<< HEAD
void ColladaLoader::Implementation::LoadVertices(const std::string &_id,
    const ignition::math::Matrix4d &_transform,
    std::vector<ignition::math::Vector3d> &_verts,
    std::vector<ignition::math::Vector3d> &_norms)
=======
void ColladaLoaderPrivate::LoadVertices(const std::string &_id,
    const math::Matrix4d &_transform,
    std::vector<math::Vector3d> &_verts,
    std::vector<math::Vector3d> &_norms)
>>>>>>> 6732e5a0
{
  std::map<unsigned int, unsigned int> vertDup;
  std::map<unsigned int, unsigned int> normDup;
  this->LoadVertices(_id, _transform, _verts, _norms, vertDup, normDup);
}

/////////////////////////////////////////////////
<<<<<<< HEAD
void ColladaLoader::Implementation::LoadVertices(const std::string &_id,
    const ignition::math::Matrix4d &_transform,
    std::vector<ignition::math::Vector3d> &_verts,
    std::vector<ignition::math::Vector3d> &_norms,
=======
void ColladaLoaderPrivate::LoadVertices(const std::string &_id,
    const math::Matrix4d &_transform,
    std::vector<math::Vector3d> &_verts,
    std::vector<math::Vector3d> &_norms,
>>>>>>> 6732e5a0
    std::map<unsigned int, unsigned int> &_vertDups,
    std::map<unsigned int, unsigned int> &_normDups)
{
  tinyxml2::XMLElement *verticesXml = this->ElementId(this->colladaXml,
      "vertices", _id);

  if (!verticesXml)
  {
    ignerr << "Unable to find vertices[" << _id << "] in collada file\n";
    return;
  }

  tinyxml2::XMLElement *inputXml = verticesXml->FirstChildElement("input");
  while (inputXml)
  {
    std::string semantic = inputXml->Attribute("semantic");
    std::string sourceStr = inputXml->Attribute("source");
    if (semantic == "NORMAL")
    {
      this->LoadNormals(sourceStr, _transform, _norms, _normDups);
    }
    else if (semantic == "POSITION")
    {
      this->LoadPositions(sourceStr, _transform, _verts, _vertDups);
    }

    inputXml = inputXml->NextSiblingElement("input");
  }
}

/////////////////////////////////////////////////
<<<<<<< HEAD
void ColladaLoader::Implementation::LoadPositions(const std::string &_id,
    const ignition::math::Matrix4d &_transform,
    std::vector<ignition::math::Vector3d> &_values,
=======
void ColladaLoaderPrivate::LoadPositions(const std::string &_id,
    const math::Matrix4d &_transform,
    std::vector<math::Vector3d> &_values,
>>>>>>> 6732e5a0
    std::map<unsigned int, unsigned int> &_duplicates)
{
  if (this->positionIds.find(_id) != this->positionIds.end())
  {
    _values = this->positionIds[_id];
    _duplicates = this->positionDuplicateMap[_id];
    return;
  }

  tinyxml2::XMLElement *sourceXml = this->ElementId("source", _id);
  if (!sourceXml)
  {
    ignerr << "Unable to find source\n";
    return;
  }

  tinyxml2::XMLElement *floatArrayXml =
      sourceXml->FirstChildElement("float_array");
  if (!floatArrayXml || !floatArrayXml->GetText())
  {
    int count = 1;
    if (floatArrayXml && floatArrayXml->Attribute("count"))
    {
      try
      {
        count = std::stoi(floatArrayXml->Attribute("count"));
      }
      catch(...)
      {
        // Do nothing. Messages are printed out below.
      }
    }

    if (count)
    {
      ignerr << "Vertex source missing float_array element, "
        << "or count is invalid.\n";
    }
    else
    {
      ignlog << "Vertex source has a float_array with a count of zero. "
        << "This is likely not desired\n";
    }

    return;
  }
  std::string valueStr = floatArrayXml->GetText();

  std::unordered_map<math::Vector3d,
      unsigned int, Vector3Hash> unique;

  std::vector<std::string>::iterator iter, end;
  std::vector<std::string> strs = split(valueStr, " \t\r\n");
  end = strs.end();
  for (iter = strs.begin(); iter != end; iter += 3)
  {
    math::Vector3d vec(math::parseFloat(*iter),
        math::parseFloat(*(iter+1)),
        math::parseFloat(*(iter+2)));

    vec = _transform * vec;
    _values.push_back(vec);

    // create a map of duplicate indices
    if (unique.find(vec) != unique.end())
      _duplicates[_values.size()-1] = unique[vec];
    else
      unique[vec] = _values.size()-1;
  }

  this->positionDuplicateMap[_id] = _duplicates;
  this->positionIds[_id] = _values;
}

/////////////////////////////////////////////////
<<<<<<< HEAD
void ColladaLoader::Implementation::LoadNormals(const std::string &_id,
    const ignition::math::Matrix4d &_transform,
    std::vector<ignition::math::Vector3d> &_values,
=======
void ColladaLoaderPrivate::LoadNormals(const std::string &_id,
    const math::Matrix4d &_transform,
    std::vector<math::Vector3d> &_values,
>>>>>>> 6732e5a0
    std::map<unsigned int, unsigned int> &_duplicates)
{
  if (this->normalIds.find(_id) != this->normalIds.end())
  {
    _values = this->normalIds[_id];
    _duplicates = this->normalDuplicateMap[_id];
    return;
  }

  math::Matrix4d rotMat = _transform;
  rotMat.SetTranslation(math::Vector3d::Zero);

  tinyxml2::XMLElement *normalsXml = this->ElementId("source", _id);
  if (!normalsXml)
  {
    ignerr << "Unable to find normals[" << _id << "] in collada file\n";
    return;
  }

  tinyxml2::XMLElement *floatArrayXml =
      normalsXml->FirstChildElement("float_array");
  if (!floatArrayXml || !floatArrayXml->GetText())
  {
    int count = 1;
    if (floatArrayXml && floatArrayXml->Attribute("count"))
    {
      try
      {
        count = std::stoi(floatArrayXml->Attribute("count"));
      }
      catch(...)
      {
        // Do nothing. Messages are printed out below.
      }
    }

    if (count)
    {
      ignwarn << "Normal source missing float_array element, or count is "
        << "invalid.\n";
    }
    else
    {
      ignlog << "Normal source has a float_array with a count of zero. "
        << "This is likely not desired\n";
    }

    return;
  }

  std::unordered_map<math::Vector3d,
      unsigned int, Vector3Hash> unique;

  std::string valueStr = floatArrayXml->GetText();
  std::istringstream iss(valueStr);
  do
  {
    math::Vector3d vec;
    iss >> vec.X() >> vec.Y() >> vec.Z();
    if (iss)
    {
      vec = rotMat * vec;
      vec.Normalize();
      _values.push_back(vec);

      // create a map of duplicate indices
      if (unique.find(vec) != unique.end())
        _duplicates[_values.size()-1] = unique[vec];
      else
        unique[vec] = _values.size()-1;
    }
  } while (iss);

  this->normalDuplicateMap[_id] = _duplicates;
  this->normalIds[_id] = _values;
}

/////////////////////////////////////////////////
<<<<<<< HEAD
void ColladaLoader::Implementation::LoadTexCoords(const std::string &_id,
    std::vector<ignition::math::Vector2d> &_values,
=======
void ColladaLoaderPrivate::LoadTexCoords(const std::string &_id,
    std::vector<math::Vector2d> &_values,
>>>>>>> 6732e5a0
    std::map<unsigned int, unsigned int> &_duplicates)
{
  if (this->texcoordIds.find(_id) != this->texcoordIds.end())
  {
    _values = this->texcoordIds[_id];
    _duplicates = this->texcoordDuplicateMap[_id];
    return;
  }

  int stride = 0;
  int texCount = 0;
  int totCount = 0;

  // Get the source element for the texture coordinates.
  tinyxml2::XMLElement *xml = this->ElementId("source", _id);
  if (!xml)
  {
    ignerr << "Unable to find tex coords[" << _id << "] in collada file\n";
    return;
  }

  // Get the array of float values. These are the raw values for the texture
  // coordinates.
  tinyxml2::XMLElement *floatArrayXml = xml->FirstChildElement("float_array");
  if (!floatArrayXml || !floatArrayXml->GetText())
  {
    int count = 1;
    if (floatArrayXml && floatArrayXml->Attribute("count"))
    {
      try
      {
        count = std::stoi(floatArrayXml->Attribute("count"));
      }
      catch(...)
      {
        // Do nothing. Messages are printed out below.
      }
    }

    if (count)
    {
      ignerr << "Normal source missing float_array element, or count is "
        << "invalid.\n";
    }
    else
    {
      ignlog << "Normal source has a float_array with a count of zero. "
        << "This is likely not desired\n";
    }

    return;
  }
  // Read in the total number of texture coordinate values
  else if (floatArrayXml->Attribute("count"))
    totCount = std::stoi(floatArrayXml->Attribute("count"));
  else
  {
    ignerr << "<float_array> has no count attribute in texture coordinate "
          << "element with id[" << _id << "]\n";
    return;
  }

  // The technique_common holds an <accessor> element that indicates how to
  // parse the float array.
  xml = xml->FirstChildElement("technique_common");
  if (!xml)
  {
    ignerr << "Unable to find technique_common element for texture "
          << "coordinates with id[" << _id << "]\n";
    return;
  }

  // Get the accessor XML element.
  xml = xml->FirstChildElement("accessor");
  if (!xml)
  {
    ignerr << "Unable to find <accessor> as a child of <technique_common> "
          << "for texture coordinates with id[" << _id << "]\n";
    return;
  }

  // Read in the stride for the texture coordinate values. The stride
  // indicates the number of values in the float array the comprise
  // a complete texture coordinate.
  if (xml->Attribute("stride"))
  {
    stride = std::stoi(xml->Attribute("stride"));
  }
  else
  {
    ignerr << "<accessor> has no stride attribute in texture coordinate "
          << "element with id[" << _id << "]\n";
    return;
  }

  // Read in the count of texture coordinates.
  if (xml->Attribute("count"))
    texCount = std::stoi(xml->Attribute("count"));
  else
  {
    ignerr << "<accessor> has no count attribute in texture coordinate element "
          << "with id[" << _id << "]\n";
    return;
  }

  // \TODO This is a good a IGN_ASSERT
  // The total number of texture values should equal the stride multiplied
  // by the number of texture coordinates.
  if (texCount * stride != totCount)
  {
    ignerr << "Error reading texture coordinates. Coordinate counts in element "
             "with id[" << _id << "] do not add up correctly\n";
    return;
  }

  // Nothing to read. Don't print a warning because the collada file is
  // correct.
  if (totCount == 0)
    return;

  std::unordered_map<math::Vector2d,
      unsigned int, Vector2dHash> unique;

  // Read the raw texture values, and split them on spaces.
  std::string valueStr = floatArrayXml->GetText();
  std::vector<std::string> values = split(valueStr, " \t\r\n");

  // Read in all the texture coordinates.
  for (int i = 0; i < totCount; i += stride)
  {
    // We only handle 2D texture coordinates right now.
    math::Vector2d vec(std::stod(values[i]),
          1.0 - std::stod(values[i+1]));
    _values.push_back(vec);

    // create a map of duplicate indices
    if (unique.find(vec) != unique.end())
    {
      _duplicates[_values.size()-1] = unique[vec];
    }
    else
      unique[vec] = _values.size()-1;
  }

  this->texcoordDuplicateMap[_id] = _duplicates;
  this->texcoordIds[_id] = _values;
}

/////////////////////////////////////////////////
MaterialPtr ColladaLoader::Implementation::LoadMaterial(
    const std::string &_name)
{
  if (this->materialIds.find(_name)
      != this->materialIds.end())
  {
    return this->materialIds[_name];
  }

  tinyxml2::XMLElement *matXml = this->ElementId("material", _name);
  if (!matXml || !matXml->FirstChildElement("instance_effect"))
    return NULL;

  MaterialPtr mat(new Material());
  std::string effectName =
    matXml->FirstChildElement("instance_effect")->Attribute("url");
  tinyxml2::XMLElement *effectXml = this->ElementId("effect", effectName);

  tinyxml2::XMLElement *commonXml =
     effectXml->FirstChildElement("profile_COMMON");
  if (commonXml)
  {
    tinyxml2::XMLElement *techniqueXml =
       commonXml->FirstChildElement("technique");
    tinyxml2::XMLElement *lambertXml =
       techniqueXml->FirstChildElement("lambert");

    tinyxml2::XMLElement *phongXml = techniqueXml->FirstChildElement("phong");
    tinyxml2::XMLElement *blinnXml = techniqueXml->FirstChildElement("blinn");
    if (lambertXml)
    {
      this->LoadColorOrTexture(lambertXml, "ambient", mat);
      this->LoadColorOrTexture(lambertXml, "emission", mat);
      this->LoadColorOrTexture(lambertXml, "diffuse", mat);
      // order matters: transparency needs to be loaded before transparent
      if (lambertXml->FirstChildElement("transparency"))
      {
        mat->SetTransparency(
            this->LoadFloat(lambertXml->FirstChildElement("transparency")));
      }

      if (lambertXml->FirstChildElement("transparent"))
      {
        tinyxml2::XMLElement *transXml =
            lambertXml->FirstChildElement("transparent");
        this->LoadTransparent(transXml, mat);
      }
      else
      {
        // no <transparent> tag, revert to zero transparency
        mat->SetTransparency(0.0);
      }
    }
    else if (phongXml)
    {
      this->LoadColorOrTexture(phongXml, "ambient", mat);
      this->LoadColorOrTexture(phongXml, "emission", mat);
      this->LoadColorOrTexture(phongXml, "specular", mat);
      this->LoadColorOrTexture(phongXml, "diffuse", mat);
      if (phongXml->FirstChildElement("shininess"))
        mat->SetShininess(
            this->LoadFloat(phongXml->FirstChildElement("shininess")));

      // order matters: transparency needs to be loaded before transparent
      if (phongXml->FirstChildElement("transparency"))
        mat->SetTransparency(
            this->LoadFloat(phongXml->FirstChildElement("transparency")));
      if (phongXml->FirstChildElement("transparent"))
      {
        tinyxml2::XMLElement *transXml =
            phongXml->FirstChildElement("transparent");
        this->LoadTransparent(transXml, mat);
      }
      else
      {
        // no <transparent> tag, revert to zero transparency
        mat->SetTransparency(0.0);
      }
    }
    else if (blinnXml)
    {
      this->LoadColorOrTexture(blinnXml, "ambient", mat);
      this->LoadColorOrTexture(blinnXml, "emission", mat);
      this->LoadColorOrTexture(blinnXml, "specular", mat);
      this->LoadColorOrTexture(blinnXml, "diffuse", mat);
      if (blinnXml->FirstChildElement("shininess"))
        mat->SetShininess(
            this->LoadFloat(blinnXml->FirstChildElement("shininess")));

      if (blinnXml->FirstChildElement("transparency"))
        mat->SetTransparency(
            this->LoadFloat(blinnXml->FirstChildElement("transparency")));

      // order matters: transparency needs to be loaded before transparent
      if (blinnXml->FirstChildElement("transparent"))
      {
        tinyxml2::XMLElement *transXml =
            blinnXml->FirstChildElement("transparent");
        this->LoadTransparent(transXml, mat);
      }
      else
      {
        // no <transparent> tag, revert to zero transparency
        mat->SetTransparency(0.0);
      }
    }
  }

  tinyxml2::XMLElement *glslXml = effectXml->FirstChildElement("profile_GLSL");
  if (glslXml)
    ignerr << "profile_GLSL unsupported\n";

  tinyxml2::XMLElement *cgXml = effectXml->FirstChildElement("profile_CG");
  if (cgXml)
    ignerr << "profile_CG unsupported\n";

  this->materialIds[_name] = mat;

  return mat;
}

/////////////////////////////////////////////////
void ColladaLoader::Implementation::LoadColorOrTexture(
    tinyxml2::XMLElement *_elem, const std::string &_type, MaterialPtr _mat)
{
  if (!_elem || !_elem->FirstChildElement(_type.c_str()))
    return;

  tinyxml2::XMLElement *typeElem = _elem->FirstChildElement(_type.c_str());

  if (typeElem->FirstChildElement("color"))
  {
    std::istringstream stream(typeElem->FirstChildElement("color")->GetText());
    math::Color color;
    stream >> color;
    if (_type == "diffuse")
      _mat->SetDiffuse(color);
    else if (_type == "ambient")
      _mat->SetAmbient(color);
    else if (_type == "emission")
      _mat->SetEmissive(color);
    else if (_type == "specular")
      _mat->SetSpecular(color);
  }
  else if (typeElem->FirstChildElement("texture"))
  {
    if (_type == "ambient")
    {
      ignwarn << "ambient texture not supported" << std::endl;
      return;
    }
    if (_type == "emission")
    {
      ignwarn << "emission texture not supported" << std::endl;
      return;
    }
    if (_type == "specular")
    {
      ignwarn << "specular texture not supported" << std::endl;
      return;
    }

    // rendering pipeline doesn't respect the blend mode, here we set
    // the diffuse to full white as a workaround.
    if (_type == "diffuse"
        && _mat->Blend() == Material::BlendMode::REPLACE)
    {
      _mat->SetDiffuse(math::Color(1, 1, 1, 1));
    }

    _mat->SetLighting(true);
    tinyxml2::XMLElement *imageXml = NULL;
    std::string textureName =
      typeElem->FirstChildElement("texture")->Attribute("texture");
    tinyxml2::XMLElement *textureXml = this->ElementId("newparam", textureName);
    if (textureXml)
    {
      if (std::string(textureXml->Value()) == "image")
      {
        imageXml = textureXml;
      }
      else
      {
        tinyxml2::XMLElement *sampler =
            textureXml->FirstChildElement("sampler2D");
        if (sampler)
        {
          std::string sourceName =
              sampler->FirstChildElement("source")->GetText();
          tinyxml2::XMLElement *sourceXml =
              this->ElementId("newparam", sourceName);
          if (sourceXml)
          {
            tinyxml2::XMLElement *surfaceXml =
                sourceXml->FirstChildElement("surface");
            if (surfaceXml && surfaceXml->FirstChildElement("init_from"))
            {
              imageXml = this->ElementId("image",
                  surfaceXml->FirstChildElement("init_from")->GetText());
            }
          }
        }
      }
    }
    else
    {
      imageXml = this->ElementId("image", textureName);
    }

    if (imageXml && imageXml->FirstChildElement("init_from"))
    {
      std::string imgFile =
        imageXml->FirstChildElement("init_from")->GetText();
      _mat->SetTextureImage(imgFile, this->path);
    }
  }
}

/////////////////////////////////////////////////
<<<<<<< HEAD
void ColladaLoader::Implementation::LoadPolylist(
    tinyxml2::XMLElement *_polylistXml,
    const ignition::math::Matrix4d &_transform,
=======
void ColladaLoaderPrivate::LoadPolylist(tinyxml2::XMLElement *_polylistXml,
    const math::Matrix4d &_transform,
>>>>>>> 6732e5a0
    Mesh *_mesh)
{
  // This function parses polylist types in collada into
  // a set of triangle meshes.  The assumption is that
  // each polylist polygon is convex, and we do decomposion
  // by anchoring each triangle about vertex 0 or each polygon
  std::unique_ptr<SubMesh> subMesh(new SubMesh);
  subMesh->SetName(this->currentNodeName);
  bool combinedVertNorms = false;

  subMesh->SetPrimitiveType(SubMesh::TRIANGLES);

  if (_polylistXml->Attribute("material"))
  {
    std::map<std::string, std::string>::iterator iter;
    std::string matStr = _polylistXml->Attribute("material");

    int matIndex = -1;
    iter = this->materialMap.find(matStr);
    if (iter != this->materialMap.end())
      matStr = iter->second;

    MaterialPtr mat = this->LoadMaterial(matStr);

    matIndex = _mesh->IndexOfMaterial(mat.get());
    if (matIndex < 0)
      matIndex = _mesh->AddMaterial(mat);

    if (matIndex < 0)
      ignwarn << "Unable to add material[" << matStr << "]\n";
    else
      subMesh->SetMaterialIndex(matIndex);
  }

  tinyxml2::XMLElement *polylistInputXml =
      _polylistXml->FirstChildElement("input");

  std::vector<math::Vector3d> verts;
  std::vector<math::Vector3d> norms;
  std::map<unsigned int, std::vector<math::Vector2d>> texcoords;
  std::vector<std::pair<unsigned int, unsigned int>> texcoordsOffsetToSet;

  const unsigned int VERTEX = 0;
  const unsigned int NORMAL = 1;
  const unsigned int TEXCOORD = 2;
  unsigned int otherSemantics = TEXCOORD + 1;

  // look up table of position/normal/texcoord duplicate indices
  std::unordered_map<unsigned int, std::map<unsigned int, unsigned int>>
      texDupMap;
  std::map<unsigned int, unsigned int> normalDupMap;
  std::map<unsigned int, unsigned int> positionDupMap;

  math::Matrix4d bindShapeMat(math::Matrix4d::Identity);
  if (_mesh->HasSkeleton())
    bindShapeMat = _mesh->MeshSkeleton()->BindShapeTransform();

  // read input elements. A vector of int is used because there can be
  // multiple TEXCOORD inputs.
  std::map<const unsigned int, std::set<int>> inputs;
  unsigned int inputSize = 0;
  while (polylistInputXml)
  {
    std::string semantic = polylistInputXml->Attribute("semantic");
    std::string source = polylistInputXml->Attribute("source");
    std::string offset = polylistInputXml->Attribute("offset");
    if (semantic == "VERTEX")
    {
      unsigned int count = norms.size();
      this->LoadVertices(source, _transform, verts, norms,
          positionDupMap, normalDupMap);
      if (norms.size() > count)
        combinedVertNorms = true;
      inputs[VERTEX].insert(math::parseInt(offset));
    }
    else if (semantic == "NORMAL")
    {
      this->LoadNormals(source, _transform, norms, normalDupMap);
      combinedVertNorms = false;
      inputs[NORMAL].insert(math::parseInt(offset));
    }
    else if (semantic == "TEXCOORD")
    {
      int offsetInt = math::parseInt(offset);
      unsigned int set = 0u;
      auto setStr = polylistInputXml->Attribute("set");
      if (setStr)
        set = math::parseInt(setStr);
      this->LoadTexCoords(source, texcoords[set], texDupMap[set]);
      inputs[TEXCOORD].insert(offsetInt);
      texcoordsOffsetToSet.push_back(std::make_pair(offsetInt, set));
    }
    else
    {
      inputs[otherSemantics++].insert(math::parseInt(offset));
      ignwarn << "Polylist input semantic: '" << semantic << "' is currently"
          << " not supported" << std::endl;
    }

    polylistInputXml = polylistInputXml->NextSiblingElement("input");
  }

  for (const auto &input : inputs)
    inputSize += input.second.size();

  // read vcount
  // break poly into triangles
  // if vcount >= 4, anchor around 0 (note this is bad for concave elements)
  //   e.g. if vcount = 4, break into triangle 1: [0,1,2], triangle 2: [0,2,3]
  tinyxml2::XMLElement *vcountXml = _polylistXml->FirstChildElement("vcount");
  std::string vcountStr = vcountXml->GetText();
  std::vector<std::string> vcountStrs = split(vcountStr, " \t\r\n");
  std::vector<int> vcounts;
  for (unsigned int j = 0; j < vcountStrs.size(); ++j)
    vcounts.push_back(math::parseInt(vcountStrs[j]));

  // read p
  tinyxml2::XMLElement *pXml = _polylistXml->FirstChildElement("p");
  std::string pStr = pXml->GetText();

  // vertexIndexMap is a map of collada vertex index to Gazebo submesh vertex
  // indices, used for identifying vertices that can be shared.
  std::map<unsigned int, std::vector<GeometryIndices> > vertexIndexMap;
  unsigned int *values = new unsigned int[inputSize];
  memset(values, 0, inputSize);

  std::vector<std::string> strs = split(pStr, " \t\r\n");
  std::vector<std::string>::iterator strs_iter = strs.begin();
  for (unsigned int l = 0; l < vcounts.size(); ++l)
  {
    // put us at the beginning of the polygon list
    if (l > 0)
      strs_iter += inputSize * vcounts[l-1];

    for (unsigned int k = 2; k < static_cast<unsigned int>(vcounts[l]); ++k)
    {
      // if vcounts[l] = 5, then read 0,1,2, then 0,2,3, 0,3,4,...
      // here k = the last number in the series
      // j is the triangle loop
      for (unsigned int j = 0; j < 3; ++j)
      {
        // break polygon into triangles
        unsigned int triangle_index;

        if (j == 0)
          triangle_index = 0;
        if (j == 1)
          triangle_index = (k-1)*inputSize;
        if (j == 2)
          triangle_index = (k)*inputSize;

        for (unsigned int i = 0; i < inputSize; ++i)
        {
          values[i] = math::parseInt(strs_iter[triangle_index+i]);
        }

        unsigned int daeVertIndex = 0;
        bool addIndex = inputs[VERTEX].empty();

        // find a set of vertex/normal/texcoord that can be reused
        // only do this if the mesh has vertices
        if (!inputs[VERTEX].empty())
        {
          // Get the vertex position index value. If it is a duplicate then use
          // the existing index instead
          daeVertIndex = values[*inputs[VERTEX].begin()];
          if (positionDupMap.find(daeVertIndex) != positionDupMap.end())
            daeVertIndex = positionDupMap[daeVertIndex];

          // if the vertex index has not been previously added then just add it.
          if (vertexIndexMap.find(daeVertIndex) == vertexIndexMap.end())
          {
            addIndex = true;
          }
          else
          {
            // if the vertex index was previously added, check to see if it has
            // the same normal and texcoord index values
            bool toDuplicate = true;
            unsigned int reuseIndex = 0;
            std::vector<GeometryIndices> inputValues =
                vertexIndexMap[daeVertIndex];

            for (unsigned int i = 0; i < inputValues.size(); ++i)
            {
              GeometryIndices iv = inputValues[i];
              bool normEqual = false;
              bool texEqual = false;

              if (!inputs[NORMAL].empty())
              {
                // Get the vertex normal index value. If the normal is a
                // duplicate then reset the index to the first instance of the
                // duplicated position
                unsigned int remappedNormalIndex =
                  values[*inputs[NORMAL].begin()];
                if (normalDupMap.find(remappedNormalIndex)
                    != normalDupMap.end())
                 {
                  remappedNormalIndex = normalDupMap[remappedNormalIndex];
                 }

                if (iv.normalIndex == remappedNormalIndex)
                  normEqual = true;
              }

              if (!inputs[TEXCOORD].empty())
              {
                texEqual = true;
                for (auto &pair : texcoordsOffsetToSet)
                {
                  unsigned int offset = pair.first;
                  unsigned int set = pair.second;
                  // Get the vertex texcoord index value. If the texcoord is a
                  // duplicate then reset the index to the first instance of the
                  // duplicated texcoord
                  unsigned int remappedTexcoordIndex =
                    values[offset];
                  auto &texDupMapSet = texDupMap[set];
                  auto texDupMapSetIt = texDupMapSet.find(
                      remappedTexcoordIndex);
                  if (texDupMapSetIt != texDupMapSet.end())
                    remappedTexcoordIndex = texDupMapSetIt->second;
                  if (iv.texcoordIndex[set] != remappedTexcoordIndex)
                  {
                    texEqual = false;
                    break;
                  }
                }
              }

              // if the vertex has matching normal and texcoord index values
              // then the vertex can be reused.
              if ((inputs[NORMAL].empty() || normEqual) &&
                  (inputs[TEXCOORD].empty() || texEqual))
              {
                // found a vertex that can be shared.
                toDuplicate = false;
                reuseIndex = iv.mappedIndex;
                subMesh->AddIndex(reuseIndex);
                break;
              }
            }
            addIndex = toDuplicate;
          }
        }

        // if the vertex index is new or can not be shared then add it
        if (addIndex)
        {
          GeometryIndices input;
          if (!inputs[VERTEX].empty())
          {
            subMesh->AddVertex(verts[daeVertIndex]);
            unsigned int newVertIndex = subMesh->VertexCount()-1;
            subMesh->AddIndex(newVertIndex);
            if (combinedVertNorms)
              subMesh->AddNormal(norms[daeVertIndex]);
            if (_mesh->HasSkeleton())
            {
              subMesh->SetVertex(newVertIndex, bindShapeMat *
                  subMesh->Vertex(newVertIndex));
              SkeletonPtr skel = _mesh->MeshSkeleton();
              for (unsigned int i = 0;
                  i < skel->VertNodeWeightCount(daeVertIndex); ++i)
              {
                std::pair<std::string, double> node_weight =
                  skel->VertNodeWeight(daeVertIndex, i);
                SkeletonNode *node =
                    _mesh->MeshSkeleton()->NodeByName(node_weight.first);
                subMesh->AddNodeAssignment(subMesh->VertexCount()-1,
                                node->Handle(), node_weight.second);
              }
            }
            input.vertexIndex = daeVertIndex;
            input.mappedIndex = newVertIndex;
          }
          if (!inputs[NORMAL].empty())
          {
            unsigned int inputRemappedNormalIndex =
              values[*inputs[NORMAL].begin()];

            if (normalDupMap.find(inputRemappedNormalIndex)
                != normalDupMap.end())
            {
              inputRemappedNormalIndex = normalDupMap[inputRemappedNormalIndex];
            }

            if (norms.size() > inputRemappedNormalIndex)
            {
              subMesh->AddNormal(norms[inputRemappedNormalIndex]);
              input.normalIndex = inputRemappedNormalIndex;
            }
          }

          if (!inputs[TEXCOORD].empty())
          {
            for (auto &pair : texcoordsOffsetToSet)
            {
              unsigned int offset = pair.first;
              unsigned int set = pair.second;

              unsigned int inputRemappedTexcoordIndex =
                values[offset];

              auto &texDupMapSet = texDupMap[set];
              auto texDupMapSetIt = texDupMapSet.find(
                  inputRemappedTexcoordIndex);
              if (texDupMapSetIt != texDupMapSet.end())
                inputRemappedTexcoordIndex = texDupMapSetIt->second;
              auto &texcoordsSet = texcoords[set];
              subMesh->AddTexCoordBySet(
                  texcoordsSet[inputRemappedTexcoordIndex].X(),
                  texcoordsSet[inputRemappedTexcoordIndex].Y(), set);
              input.texcoordIndex[set] = inputRemappedTexcoordIndex;
            }
          }

          // add the new ignition submesh vertex index to the map
          if (!inputs[VERTEX].empty())
          {
            std::vector<GeometryIndices> inputValues;
            inputValues.push_back(input);
            vertexIndexMap[daeVertIndex] = inputValues;
          }
        }
      }
    }
  }
  delete [] values;

  _mesh->AddSubMesh(std::move(subMesh));
}

/////////////////////////////////////////////////
<<<<<<< HEAD
void ColladaLoader::Implementation::LoadTriangles(
    tinyxml2::XMLElement *_trianglesXml,
    const ignition::math::Matrix4d &_transform, Mesh *_mesh)
=======
void ColladaLoaderPrivate::LoadTriangles(tinyxml2::XMLElement *_trianglesXml,
    const math::Matrix4d &_transform, Mesh *_mesh)
>>>>>>> 6732e5a0
{
  std::unique_ptr<SubMesh> subMesh(new SubMesh);
  subMesh->SetName(this->currentNodeName);
  bool combinedVertNorms = false;

  subMesh->SetPrimitiveType(SubMesh::TRIANGLES);

  if (_trianglesXml->Attribute("material"))
  {
    std::map<std::string, std::string>::iterator iter;
    std::string matStr = _trianglesXml->Attribute("material");

    int matIndex = -1;
    iter = this->materialMap.find(matStr);
    if (iter != this->materialMap.end())
      matStr = iter->second;

    MaterialPtr mat = this->LoadMaterial(matStr);
    matIndex = _mesh->IndexOfMaterial(mat.get());
    if (matIndex < 0)
      matIndex = _mesh->AddMaterial(mat);

    if (matIndex < 0)
      ignwarn << "Unable to add material[" << matStr << "]\n";
    else
      subMesh->SetMaterialIndex(matIndex);
  }

  tinyxml2::XMLElement *trianglesInputXml =
      _trianglesXml->FirstChildElement("input");

  std::vector<math::Vector3d> verts;
  std::vector<math::Vector3d> norms;
  std::map<unsigned int, std::vector<math::Vector2d>> texcoords;
  std::vector<std::pair<unsigned int, unsigned int>> texcoordsOffsetToSet;

  const unsigned int VERTEX = 0;
  const unsigned int NORMAL = 1;
  const unsigned int TEXCOORD = 2;
  unsigned int otherSemantics = TEXCOORD + 1;
  bool hasVertices = false;
  bool hasNormals = false;
  bool hasTexcoords = false;
  unsigned int offsetSize = 0;

  // read input elements. A vector of int is used because there can be
  // multiple TEXCOORD inputs.
  std::map<const unsigned int, std::set<int>> inputs;

  // look up table of position/normal/texcoord duplicate indices
  std::unordered_map<unsigned int, std::map<unsigned int, unsigned int>>
      texDupMap;
  std::map<unsigned int, unsigned int> normalDupMap;
  std::map<unsigned int, unsigned int> positionDupMap;

  while (trianglesInputXml)
  {
    std::string semantic = trianglesInputXml->Attribute("semantic");
    std::string source = trianglesInputXml->Attribute("source");
    std::string offset = trianglesInputXml->Attribute("offset");
    if (semantic == "VERTEX")
    {
      unsigned int count = norms.size();
      this->LoadVertices(source, _transform, verts, norms,
          positionDupMap, normalDupMap);
      if (norms.size() > count)
        combinedVertNorms = true;
      inputs[VERTEX].insert(math::parseInt(offset));
      hasVertices = true;
    }
    else if (semantic == "NORMAL")
    {
      this->LoadNormals(source, _transform, norms, normalDupMap);
      combinedVertNorms = false;
<<<<<<< HEAD
      inputs[NORMAL].insert(ignition::math::parseInt(offset));
      if (norms.size() > 0)
        hasNormals = true;
=======
      inputs[NORMAL].insert(math::parseInt(offset));
      hasNormals = true;
>>>>>>> 6732e5a0
    }
    else if (semantic == "TEXCOORD")
    {
      int offsetInt = math::parseInt(offset);
      unsigned int set = 0u;
      auto setStr = trianglesInputXml->Attribute("set");
      if (setStr)
        set = math::parseInt(setStr);
      this->LoadTexCoords(source, texcoords[set], texDupMap[set]);
      inputs[TEXCOORD].insert(offsetInt);
      texcoordsOffsetToSet.push_back(std::make_pair(offsetInt, set));
      hasTexcoords = true;
    }
    else
    {
      inputs[otherSemantics++].insert(math::parseInt(offset));
      ignwarn << "Triangle input semantic: '" << semantic << "' is currently"
          << " not supported" << std::endl;
    }
    trianglesInputXml = trianglesInputXml->NextSiblingElement("input");
  }

  for (const auto &input : inputs)
    offsetSize += input.second.size();

  tinyxml2::XMLElement *pXml = _trianglesXml->FirstChildElement("p");
  if (!pXml || !pXml->GetText())
  {
    int count = 1;
    if (_trianglesXml->Attribute("count"))
    {
      try
      {
        count = std::stoi(_trianglesXml->Attribute("count"));
      }
      catch(...)
      {
        // Do nothing. Messages are printed out below.
      }
    }

    // It's possible that the triangle count is zero. In this case, we
    // should not output an error message
    if (count)
    {
      ignerr << "Collada file[" << this->filename
        << "] is invalid. Loading what we can...\n";
    }
    else
    {
      ignlog << "Triangle input has a count of zero. "
        << "This is likely not desired\n";
    }

    return;
  }
  std::string pStr = pXml->GetText();

  // Collada format allows normals and texcoords to have their own set of
  // indices for more efficient storage of data but opengl only supports one
  // index buffer. So we need to reorder normals/texcoord to match the vertex
  // index and duplicate any vertices that have the same index but different
  // normal/texcoord.

  // vertexIndexMap is a map of collada vertex index to Gazebo submesh vertex
  // indices, used for identifying vertices that can be shared.
  std::map<unsigned int, std::vector<GeometryIndices> > vertexIndexMap;

  std::vector<unsigned int> values(offsetSize);
  std::vector<std::string> strs = split(pStr, " \t\r\n");

  for (unsigned int j = 0; j < strs.size(); j += offsetSize)
  {
    for (unsigned int i = 0; i < offsetSize; ++i)
      values.at(i) = math::parseInt(strs[j+i]);

    unsigned int daeVertIndex = 0;
    bool addIndex = !hasVertices;

    // find a set of vertex/normal/texcoord that can be reused
    // only do this if the mesh has vertices
    if (hasVertices)
    {
      // Get the vertex position index value. If the position is a duplicate
      // then reset the index to the first instance of the duplicated position
      daeVertIndex = values.at(*inputs[VERTEX].begin());
      if (positionDupMap.find(daeVertIndex) != positionDupMap.end())
        daeVertIndex = positionDupMap[daeVertIndex];

      // if the vertex index has not been previously added then just add it.
      if (vertexIndexMap.find(daeVertIndex) == vertexIndexMap.end())
      {
        addIndex = true;
      }
      else
      {
        // if the vertex index was previously added, check to see if it has the
        // same normal and texcoord index values
        bool toDuplicate = true;
        unsigned int reuseIndex = 0;
        std::vector<GeometryIndices> inputValues = vertexIndexMap[daeVertIndex];

        for (unsigned int i = 0; i < inputValues.size(); ++i)
        {
          GeometryIndices iv = inputValues[i];
          bool normEqual = false;
          bool texEqual = false;
          if (hasNormals)
          {
            // Get the vertex normal index value. If the normal is a duplicate
            // then reset the index to the first instance of the duplicated
            // position
            unsigned int remappedNormalIndex = values.at(
                *inputs[NORMAL].begin());
            if (normalDupMap.find(remappedNormalIndex) != normalDupMap.end())
              remappedNormalIndex = normalDupMap[remappedNormalIndex];

            if (iv.normalIndex == remappedNormalIndex)
              normEqual = true;
          }
          if (hasTexcoords)
          {
            texEqual = true;
            for (auto &pair : texcoordsOffsetToSet)
            {
              unsigned int offset = pair.first;
              unsigned int set = pair.second;

              // Get the vertex texcoord index value. If the texcoord is a
              // duplicate then reset the index to the first instance of the
              // duplicated texcoord
              unsigned int remappedTexcoordIndex =
                  values.at(offset);
              auto &texDupMapSet = texDupMap[set];
              auto texDupMapSetIt = texDupMapSet.find(remappedTexcoordIndex);
              if (texDupMapSetIt != texDupMapSet.end())
                remappedTexcoordIndex = texDupMapSetIt->second;

              if (iv.texcoordIndex[set] != remappedTexcoordIndex)
              {
                texEqual = false;
                break;
              }
            }
          }

          // if the vertex has matching normal and texcoord index values then
          // the vertex can be reused.
          if ((!hasNormals || normEqual) && (!hasTexcoords || texEqual))
          {
            // found a vertex that can be shared.
            toDuplicate = false;
            reuseIndex = iv.mappedIndex;
            subMesh->AddIndex(reuseIndex);
            break;
          }
        }
        addIndex = toDuplicate;
      }
    }

    // if the vertex index is new or can not be shared then add it
    if (addIndex)
    {
      GeometryIndices input;
      if (hasVertices)
      {
        subMesh->AddVertex(verts[daeVertIndex]);
        unsigned int newVertIndex = subMesh->VertexCount()-1;
        subMesh->AddIndex(newVertIndex);

        if (combinedVertNorms)
          subMesh->AddNormal(norms[daeVertIndex]);
        if (_mesh->HasSkeleton())
        {
          SkeletonPtr skel = _mesh->MeshSkeleton();
          for (unsigned int i = 0;
              i < skel->VertNodeWeightCount(daeVertIndex); ++i)
          {
            std::pair<std::string, double> node_weight =
              skel->VertNodeWeight(daeVertIndex, i);
            SkeletonNode *node =
                _mesh->MeshSkeleton()->NodeByName(node_weight.first);
            if (nullptr == node)
            {
              ignerr << "Failed to find skeleton node named ["
                     << node_weight.first << "]" << std::endl;
              continue;
            }
            subMesh->AddNodeAssignment(subMesh->VertexCount()-1,
                            node->Handle(), node_weight.second);
          }
        }
        input.vertexIndex = daeVertIndex;
        input.mappedIndex = newVertIndex;
      }
      if (hasNormals)
      {
        unsigned int inputRemappedNormalIndex = values.at(
            *inputs[NORMAL].begin());
        if (normalDupMap.find(inputRemappedNormalIndex) != normalDupMap.end())
          inputRemappedNormalIndex = normalDupMap[inputRemappedNormalIndex];
        subMesh->AddNormal(norms[inputRemappedNormalIndex]);
        input.normalIndex = inputRemappedNormalIndex;
      }
      if (hasTexcoords)
      {
        for (auto &pair : texcoordsOffsetToSet)
        {
          unsigned int offset = pair.first;
          unsigned int set = pair.second;

          unsigned int inputRemappedTexcoordIndex =
              values.at(offset);

          auto &texDupMapSet = texDupMap[set];
          auto texDupMapSetIt = texDupMapSet.find(inputRemappedTexcoordIndex);
          if (texDupMapSetIt != texDupMapSet.end())
            inputRemappedTexcoordIndex = texDupMapSetIt->second;
          auto &texcoordsSet = texcoords[set];
          subMesh->AddTexCoordBySet(
              texcoordsSet[inputRemappedTexcoordIndex].X(),
              texcoordsSet[inputRemappedTexcoordIndex].Y(), set);
          input.texcoordIndex[set] = inputRemappedTexcoordIndex;
        }
      }

      // add the new ignition submesh vertex index to the map
      if (hasVertices)
      {
        std::vector<GeometryIndices> inputValues;
        inputValues.push_back(input);
        vertexIndexMap[daeVertIndex] = inputValues;
      }
    }
  }

  _mesh->AddSubMesh(std::move(subMesh));
}

/////////////////////////////////////////////////
<<<<<<< HEAD
void ColladaLoader::Implementation::LoadLines(tinyxml2::XMLElement *_xml,
    const ignition::math::Matrix4d &_transform, Mesh *_mesh)
=======
void ColladaLoaderPrivate::LoadLines(tinyxml2::XMLElement *_xml,
    const math::Matrix4d &_transform, Mesh *_mesh)
>>>>>>> 6732e5a0
{
  std::unique_ptr<SubMesh> subMesh(new SubMesh);
  subMesh->SetName(this->currentNodeName);
  subMesh->SetPrimitiveType(SubMesh::LINES);

  tinyxml2::XMLElement *inputXml = _xml->FirstChildElement("input");
  // std::string semantic = inputXml->Attribute("semantic");
  std::string source = inputXml->Attribute("source");

  std::vector<math::Vector3d> verts;
  std::vector<math::Vector3d> norms;
  this->LoadVertices(source, _transform, verts, norms);

  tinyxml2::XMLElement *pXml = _xml->FirstChildElement("p");
  std::string pStr = pXml->GetText();
  std::istringstream iss(pStr);

  do
  {
    int a, b;
    iss >> a >> b;

    if (!iss)
      break;
    subMesh->AddVertex(verts[a]);
    subMesh->AddIndex(subMesh->VertexCount() - 1);
    subMesh->AddVertex(verts[b]);
    subMesh->AddIndex(subMesh->VertexCount() - 1);
  } while (iss);

  _mesh->AddSubMesh(std::move(subMesh));
}

/////////////////////////////////////////////////
float ColladaLoader::Implementation::LoadFloat(tinyxml2::XMLElement *_elem)
{
  float value = 0;

  if (_elem->FirstChildElement("float"))
  {
    value =
      math::parseFloat(_elem->FirstChildElement("float")->GetText());
  }

  return value;
}

/////////////////////////////////////////////////
void ColladaLoader::Implementation::LoadTransparent(tinyxml2::XMLElement *_elem,
    MaterialPtr _mat)
{
  const char *opaqueCStr = _elem->Attribute("opaque");
  if (!opaqueCStr)
  {
    // no opaque mode, revert transparency to 0.0
    _mat->SetTransparency(0.0);
    return;
  }

  // https://www.khronos.org/files/collada_spec_1_5.pdf
  // Determining Transparency (Opacity) section:
  // opaque modes: RGB_ZERO, RGB_ONE, A_ONE
  if (_elem->FirstChildElement("texture"))
  {
    _mat->SetAlphaFromTexture(true);
    _mat->SetTransparency(0.0);
  }
  else if (_elem->FirstChildElement("color"))
  {
    const char *colorCStr = _elem->FirstChildElement("color")->GetText();
    if (!colorCStr)
    {
      ignerr << "No color string\n";
      return;
    }

    std::string opaqueStr = opaqueCStr;
    std::string colorStr = colorCStr;
    math::Color color;
    std::istringstream stream(colorStr);
    stream >> color;

    // src is the texel value and dst is the existing pixel value
    double srcFactor = 0;
    double dstFactor = 0;

    // If <transparency> tag exists, _mat->Transparency() should be set to
    // that value already. Otherwise, use default value of 1.0 as per
    // collada spec
    double transparency = 1.0;
    auto transparencyNode =
        _elem->Parent()->FirstChildElement("transparency");
    if (transparencyNode)
      transparency = _mat->Transparency();

    // Calculate alpha based on opaque mode.
    // Equations are extracted from collada spec
    // Make sure to update the final transparency value
    // final mat transparency = 1 - srcFactor = dstFactor
    if (opaqueStr == "RGB_ZERO")
    {
      // Lunimance based on ISO/CIE color standards ITU-R BT.709-4
      float luminance = 0.212671 * color.R() +
                        0.715160 * color.G() +
                        0.072169 * color.B();
      // result.a = fb.a * (luminance(transparent.rgb) * transparency) + mat.a *
      // (1.0f - luminance(transparent.rgb) * transparency)
      // where fb corresponds to the framebuffer (existing pixel) and
      // mat corresponds to material before transparency (texel)
      dstFactor = luminance * transparency;
      srcFactor = 1.0 - luminance * transparency;
      _mat->SetTransparency(dstFactor);
    }
    else if (opaqueStr == "RGB_ONE")
    {
      // Lunimance based on ISO/CIE color standards ITU-R BT.709-4
      float luminance = 0.212671 * color.R() +
                        0.715160 * color.G() +
                        0.072169 * color.B();

      // result.a = fb.a * (1.0f - luminance(transparent.rgb) * transparency) +
      // mat.a * (luminance(transparent.rgb) * transparency)
      // where fb corresponds to the framebuffer (existing pixel) and
      // mat corresponds to material before transparency (texel)
      dstFactor = 1.0 - luminance * transparency;
      srcFactor = luminance * transparency;
      _mat->SetTransparency(dstFactor);
    }
    else if (opaqueStr == "A_ONE")
    {
      // result.a = fb.a * (1.0f - transparent.a * transparency) + mat.a *
      // (transparent.a * transparency)
      // where fb corresponds to the framebuffer (existing pixel) and
      // mat corresponds to material before transparency (texel)
      dstFactor = 1.0 - color.A() * transparency;
      srcFactor = color.A() * transparency;
      _mat->SetTransparency(dstFactor);
    }
    else if (opaqueStr == "A_ZERO")
    {
      // result.a = fb.a * (transparent.a * transparency) + mat.a *
      // (1.0f - transparent.a * transparency)
      // where fb corresponds to the framebuffer (existing pixel) and
      // mat corresponds to material before transparency (texel)
      dstFactor = color.A() * transparency;
      srcFactor = 1.0 - color.A() * transparency;
      _mat->SetTransparency(dstFactor);
    }

    _mat->SetBlendFactors(srcFactor, dstFactor);
  }
}

/////////////////////////////////////////////////
void ColladaLoader::Implementation::MergeSkeleton(SkeletonPtr _skeleton,
    SkeletonNode *_mergeNode)
{
  if (nullptr == _skeleton)
  {
    ignerr << "Fail to merge null skeleton." << std::endl;
    return;
  }

  if (nullptr == _mergeNode)
  {
    ignerr << "Fail to merge null skeleton node." << std::endl;
    return;
  }

  if (_skeleton->NodeById(_mergeNode->Id()))
    return;

  if (nullptr == _skeleton->RootNode())
  {
    ignerr << "Skeleton missing root node." << std::endl;
    return;
  }

  SkeletonNode *currentRoot = _skeleton->RootNode();
  if (currentRoot->Id() == _mergeNode->Id())
    return;

  if (_mergeNode->ChildById(currentRoot->Id()))
  {
    _skeleton->RootNode(_mergeNode);
    return;
  }

  SkeletonNode *dummyRoot = nullptr;
  if (currentRoot->Id() == "dummy-root")
  {
    // Check if the node that will be merged contains the dummy-root
    // if so, replace dummyRoot
    bool mergeNodeContainsRoot = true;
    for (unsigned int i=0; i < currentRoot->ChildCount(); ++i)
    {
      if (_mergeNode->ChildById(currentRoot->Child(i)->Id()) == nullptr)
      {
        mergeNodeContainsRoot = false;
        break;
      }
    }
    if (mergeNodeContainsRoot)
    {
      _skeleton->RootNode(_mergeNode);
      // TODO(anyone) since we are replacing the whole tree delete the old one
      delete currentRoot;
      return;
    }
    dummyRoot = currentRoot;
  }
  else
  {
    dummyRoot =
        new SkeletonNode(nullptr, "dummy-root", "dummy-root");
  }
  if (dummyRoot != currentRoot)
  {
    dummyRoot->AddChild(currentRoot);
    currentRoot->SetParent(dummyRoot);
  }
  dummyRoot->AddChild(_mergeNode);
  _mergeNode->SetParent(dummyRoot);
  dummyRoot->SetTransform(math::Matrix4d::Identity);
  _skeleton->RootNode(dummyRoot);
}

/////////////////////////////////////////////////
void ColladaLoader::Implementation::ApplyInvBindTransform(SkeletonPtr _skeleton)
{
  std::list<SkeletonNode *> queue;
  queue.push_back(_skeleton->RootNode());

  while (!queue.empty())
  {
    SkeletonNode *node = queue.front();
    queue.pop_front();
    if (nullptr == node)
      continue;

    if (node->HasInvBindTransform())
      node->SetModelTransform(node->InverseBindTransform().Inverse(), false);
    for (unsigned int i = 0; i < node->ChildCount(); i++)
      queue.push_back(node->Child(i));
  }
}<|MERGE_RESOLUTION|>--- conflicted
+++ resolved
@@ -460,14 +460,9 @@
 }
 
 /////////////////////////////////////////////////
-<<<<<<< HEAD
 void ColladaLoader::Implementation::LoadNode(
     tinyxml2::XMLElement *_elem, Mesh *_mesh,
-    const ignition::math::Matrix4d &_transform)
-=======
-void ColladaLoaderPrivate::LoadNode(tinyxml2::XMLElement *_elem, Mesh *_mesh,
     const math::Matrix4d &_transform)
->>>>>>> 6732e5a0
 {
   tinyxml2::XMLElement *nodeXml;
   tinyxml2::XMLElement *instGeomXml;
@@ -612,11 +607,7 @@
 }
 
 /////////////////////////////////////////////////
-<<<<<<< HEAD
-ignition::math::Matrix4d ColladaLoader::Implementation::LoadNodeTransform(
-=======
-math::Matrix4d ColladaLoaderPrivate::LoadNodeTransform(
->>>>>>> 6732e5a0
+math::Matrix4d ColladaLoader::Implementation::LoadNodeTransform(
     tinyxml2::XMLElement *_elem)
 {
   math::Matrix4d transform(math::Matrix4d::Identity);
@@ -1321,13 +1312,8 @@
 }
 
 /////////////////////////////////////////////////
-<<<<<<< HEAD
 void ColladaLoader::Implementation::LoadGeometry(tinyxml2::XMLElement *_xml,
-    const ignition::math::Matrix4d &_transform, Mesh *_mesh)
-=======
-void ColladaLoaderPrivate::LoadGeometry(tinyxml2::XMLElement *_xml,
     const math::Matrix4d &_transform, Mesh *_mesh)
->>>>>>> 6732e5a0
 {
   tinyxml2::XMLElement *meshXml = _xml->FirstChildElement("mesh");
   tinyxml2::XMLElement *childXml;
@@ -1396,17 +1382,10 @@
 }
 
 /////////////////////////////////////////////////
-<<<<<<< HEAD
 void ColladaLoader::Implementation::LoadVertices(const std::string &_id,
-    const ignition::math::Matrix4d &_transform,
-    std::vector<ignition::math::Vector3d> &_verts,
-    std::vector<ignition::math::Vector3d> &_norms)
-=======
-void ColladaLoaderPrivate::LoadVertices(const std::string &_id,
     const math::Matrix4d &_transform,
     std::vector<math::Vector3d> &_verts,
     std::vector<math::Vector3d> &_norms)
->>>>>>> 6732e5a0
 {
   std::map<unsigned int, unsigned int> vertDup;
   std::map<unsigned int, unsigned int> normDup;
@@ -1414,17 +1393,10 @@
 }
 
 /////////////////////////////////////////////////
-<<<<<<< HEAD
 void ColladaLoader::Implementation::LoadVertices(const std::string &_id,
-    const ignition::math::Matrix4d &_transform,
-    std::vector<ignition::math::Vector3d> &_verts,
-    std::vector<ignition::math::Vector3d> &_norms,
-=======
-void ColladaLoaderPrivate::LoadVertices(const std::string &_id,
     const math::Matrix4d &_transform,
     std::vector<math::Vector3d> &_verts,
     std::vector<math::Vector3d> &_norms,
->>>>>>> 6732e5a0
     std::map<unsigned int, unsigned int> &_vertDups,
     std::map<unsigned int, unsigned int> &_normDups)
 {
@@ -1456,15 +1428,9 @@
 }
 
 /////////////////////////////////////////////////
-<<<<<<< HEAD
 void ColladaLoader::Implementation::LoadPositions(const std::string &_id,
-    const ignition::math::Matrix4d &_transform,
-    std::vector<ignition::math::Vector3d> &_values,
-=======
-void ColladaLoaderPrivate::LoadPositions(const std::string &_id,
     const math::Matrix4d &_transform,
     std::vector<math::Vector3d> &_values,
->>>>>>> 6732e5a0
     std::map<unsigned int, unsigned int> &_duplicates)
 {
   if (this->positionIds.find(_id) != this->positionIds.end())
@@ -1540,15 +1506,9 @@
 }
 
 /////////////////////////////////////////////////
-<<<<<<< HEAD
 void ColladaLoader::Implementation::LoadNormals(const std::string &_id,
-    const ignition::math::Matrix4d &_transform,
-    std::vector<ignition::math::Vector3d> &_values,
-=======
-void ColladaLoaderPrivate::LoadNormals(const std::string &_id,
     const math::Matrix4d &_transform,
     std::vector<math::Vector3d> &_values,
->>>>>>> 6732e5a0
     std::map<unsigned int, unsigned int> &_duplicates)
 {
   if (this->normalIds.find(_id) != this->normalIds.end())
@@ -1627,13 +1587,8 @@
 }
 
 /////////////////////////////////////////////////
-<<<<<<< HEAD
 void ColladaLoader::Implementation::LoadTexCoords(const std::string &_id,
-    std::vector<ignition::math::Vector2d> &_values,
-=======
-void ColladaLoaderPrivate::LoadTexCoords(const std::string &_id,
     std::vector<math::Vector2d> &_values,
->>>>>>> 6732e5a0
     std::map<unsigned int, unsigned int> &_duplicates)
 {
   if (this->texcoordIds.find(_id) != this->texcoordIds.end())
@@ -2002,14 +1957,9 @@
 }
 
 /////////////////////////////////////////////////
-<<<<<<< HEAD
 void ColladaLoader::Implementation::LoadPolylist(
     tinyxml2::XMLElement *_polylistXml,
-    const ignition::math::Matrix4d &_transform,
-=======
-void ColladaLoaderPrivate::LoadPolylist(tinyxml2::XMLElement *_polylistXml,
     const math::Matrix4d &_transform,
->>>>>>> 6732e5a0
     Mesh *_mesh)
 {
   // This function parses polylist types in collada into
@@ -2345,14 +2295,9 @@
 }
 
 /////////////////////////////////////////////////
-<<<<<<< HEAD
 void ColladaLoader::Implementation::LoadTriangles(
     tinyxml2::XMLElement *_trianglesXml,
-    const ignition::math::Matrix4d &_transform, Mesh *_mesh)
-=======
-void ColladaLoaderPrivate::LoadTriangles(tinyxml2::XMLElement *_trianglesXml,
     const math::Matrix4d &_transform, Mesh *_mesh)
->>>>>>> 6732e5a0
 {
   std::unique_ptr<SubMesh> subMesh(new SubMesh);
   subMesh->SetName(this->currentNodeName);
@@ -2427,14 +2372,9 @@
     {
       this->LoadNormals(source, _transform, norms, normalDupMap);
       combinedVertNorms = false;
-<<<<<<< HEAD
-      inputs[NORMAL].insert(ignition::math::parseInt(offset));
+      inputs[NORMAL].insert(math::parseInt(offset));
       if (norms.size() > 0)
         hasNormals = true;
-=======
-      inputs[NORMAL].insert(math::parseInt(offset));
-      hasNormals = true;
->>>>>>> 6732e5a0
     }
     else if (semantic == "TEXCOORD")
     {
@@ -2676,13 +2616,8 @@
 }
 
 /////////////////////////////////////////////////
-<<<<<<< HEAD
 void ColladaLoader::Implementation::LoadLines(tinyxml2::XMLElement *_xml,
-    const ignition::math::Matrix4d &_transform, Mesh *_mesh)
-=======
-void ColladaLoaderPrivate::LoadLines(tinyxml2::XMLElement *_xml,
     const math::Matrix4d &_transform, Mesh *_mesh)
->>>>>>> 6732e5a0
 {
   std::unique_ptr<SubMesh> subMesh(new SubMesh);
   subMesh->SetName(this->currentNodeName);

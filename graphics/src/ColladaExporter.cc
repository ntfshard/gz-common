/*
 * Copyright (C) 2016 Open Source Robotics Foundation
 *
 * Licensed under the Apache License, Version 2.0 (the "License");
 * you may not use this file except in compliance with the License.
 * You may obtain a copy of the License at
 *
 * http://www.apache.org/licenses/LICENSE-2.0
 *
 * Unless required by applicable law or agreed to in writing, software
 * distributed under the License is distributed on an "AS IS" BASIS,
 * WITHOUT WARRANTIES OR CONDITIONS OF ANY KIND, either express or implied.
 * See the License for the specific language governing permissions and
 * limitations under the License.
 *
 */
#include <ignition/math/Vector3.hh>

#include <ignition/common/Material.hh>
#include <ignition/common/Mesh.hh>
#include <ignition/common/SubMesh.hh>
#include <ignition/common/Console.hh>
#include <ignition/common/ColladaExporter.hh>
#include <ignition/common/Filesystem.hh>

#include "tinyxml2.h"

#ifndef TINYXML2_MAJOR_VERSION_GE_6
#if TINYXML2_MAJOR_VERSION >= 6
  #define TINYXML2_MAJOR_VERSION_GE_6
#endif
#endif

#ifdef _WIN32
  static const char pathSeparator = '\\';
  #define snprintf _snprintf
#else
  static const char pathSeparator = '/';
#endif

using namespace ignition;
using namespace common;

static void LogTinyXml2DocumentError(
  const std::string &_flavorText,
  const tinyxml2::XMLDocument &_doc)
{
  std::string warning = _flavorText + " | tinyxml2 error id (";
  if (_doc.Error())
  {
    warning += std::to_string(_doc.ErrorID()) + "): ";

#ifdef TINYXML2_MAJOR_VERSION_GE_6
    const char * error1 = _doc.ErrorStr();
#else
    const char * error1 = _doc.GetErrorStr1();
#endif

    if (error1)
      warning += "str1=" + std::string(error1);

#ifndef TINYXML2_MAJOR_VERSION_GE_6
    const char * error2 = _doc.GetErrorStr2();

    if (error1 && error2)
      warning += ", ";

    if (error2)
      warning += "str2=" + std::string(error2);
#endif
  }
  else
  {
    warning += "none)";
  }

  ignwarn << warning << "\n";
}

/// Private data for the ColladaExporter class
class ignition::common::ColladaExporter::Implementation
{
  /// \brief Geometry types
  public: enum GeometryType {POSITION, NORMAL, UVMAP};

  /// \brief Export asset element
  /// \param[in] _assetXml Pointer to the asset XML instance
  public: void ExportAsset(tinyxml2::XMLElement *_assetXml);

  /// \brief Export geometry source
  /// \param[in] _subMesh Pointer to a submesh
  /// \param[in] _meshXml Pointer to the mesh XML instance
  /// \param[in] _type POSITION, NORMAL or UVMAP
  /// \param[in] _meshID Mesh ID (mesh_<number>)
  public: void ExportGeometrySource(
      const SubMesh *_subMesh,
      tinyxml2::XMLElement *_meshXml, GeometryType _type, const char *_meshID);

  /// \brief Export library geometries element
  /// \param[in] libraryGeometriesXml Pointer to the library geometries
  /// XML instance
  public: void ExportGeometries(tinyxml2::XMLElement *_libraryGeometriesXml);

  /// \brief Export library images element
  /// \param[in] _libraryImagesXml Pointer to the library images XML
  /// instance
  /// \return integer, number of images
  public: int ExportImages(tinyxml2::XMLElement *_libraryImagesXml);

  /// \brief Export library materials element
  /// \param[in] _libraryMaterialsXml Pointer to the library materials XML
  /// instance
  public: void ExportMaterials(tinyxml2::XMLElement *_libraryMaterialsXml);

  /// \brief Export library effects element
  /// \param[in] _libraryEffectsXml Pointer to the library effects XML
  /// instance
  public: void ExportEffects(tinyxml2::XMLElement *_libraryEffectsXml);

  /// \brief Export library visual scenes element
  /// \param[in] _libraryVisualScenesXml Pointer to the library visual
  /// scenes XML instance
  public: void ExportVisualScenes(
              tinyxml2::XMLElement *_libraryVisualScenesXml,
              const std::vector<math::Matrix4d> &_submeshToMatrix,
              const std::vector<ColladaLight> &_lights);

  /// \brief Export scene element
  /// \param[in] _sceneXml Pointer to the scene XML instance
  public: void ExportScene(tinyxml2::XMLElement *_sceneXml);

  /// \brief The mesh
  public: const Mesh *mesh;

  /// \brief Material count
  public: unsigned int materialCount;

  /// \brief SubMesh count
  public: unsigned int subMeshCount;

  /// \brief File path
  public: std::string path;

  /// \brief File name
  public: std::string filename;

  /// \brief True to export texture images to '../materials/textures'
  /// folder
  public: bool exportTextures;
};

//////////////////////////////////////////////////
ColladaExporter::ColladaExporter()
: MeshExporter(), dataPtr(ignition::utils::MakeImpl<Implementation>())
{
}

//////////////////////////////////////////////////
ColladaExporter::~ColladaExporter()
{
}

//////////////////////////////////////////////////
void ColladaExporter::Export(const Mesh *_mesh, const std::string &_filename,
    bool _exportTextures)
{
  std::vector<math::Matrix4d> empty;
  std::vector<ColladaLight> empty_lights;
  this->Export(_mesh, _filename, _exportTextures, empty, empty_lights);
}

//////////////////////////////////////////////////
void ColladaExporter::Export(const Mesh *_mesh,
        const std::string &_filename, bool _exportTextures,
        const std::vector<math::Matrix4d> &_submeshToMatrix)
{
  std::vector<ColladaLight> empty_lights;
  this->Export(_mesh, _filename, _exportTextures,
    _submeshToMatrix, empty_lights);
}

//////////////////////////////////////////////////
void ColladaExporter::Export(const Mesh *_mesh, const std::string &_filename,
    bool _exportTextures, const std::vector<math::Matrix4d> &_submeshToMatrix,
    const std::vector<ColladaLight> &_lights)
{
  if ( _submeshToMatrix.size() > 0 &&
    (_mesh->SubMeshCount() != _submeshToMatrix.size()) )
  {
    ignerr << "_submeshToMatrix.size() : " << _mesh->SubMeshCount()
        << " , must be equal to SubMeshCount() : " << _mesh->SubMeshCount()
        << std::endl;
    return;
  }

  this->dataPtr->mesh = _mesh;
  this->dataPtr->materialCount = this->dataPtr->mesh->MaterialCount();
  this->dataPtr->subMeshCount = this->dataPtr->mesh->SubMeshCount();
  this->dataPtr->exportTextures = _exportTextures;

  // File name and path
  const std::string unix_filename = copyToUnixPath(_filename);
  unsigned int beginFilename = unix_filename.rfind("/")+1;

  this->dataPtr->path = unix_filename.substr(0, beginFilename);
  this->dataPtr->filename = unix_filename.substr(beginFilename);

  // Collada file
  tinyxml2::XMLDocument xmlDoc;

  // XML declaration
  xmlDoc.NewDeclaration();

  // Collada element
  tinyxml2::XMLElement *colladaXml = xmlDoc.NewElement("COLLADA");
  xmlDoc.LinkEndChild(colladaXml);
  colladaXml->SetAttribute("version", "1.4.1");
  colladaXml->SetAttribute("xmlns",
      "http://www.collada.org/2005/11/COLLADASchema");

  // Asset element
  tinyxml2::XMLElement *assetXml = xmlDoc.NewElement("asset");
  this->dataPtr->ExportAsset(assetXml);

  // Library geometries element
  tinyxml2::XMLElement *libraryGeometriesXml =
    xmlDoc.NewElement("library_geometries");
  this->dataPtr->ExportGeometries(libraryGeometriesXml);
  colladaXml->LinkEndChild(libraryGeometriesXml);

  if (this->dataPtr->materialCount != 0)
  {
    // Library images element
    tinyxml2::XMLElement *libraryImagesXml =
      xmlDoc.NewElement("library_images");
    int imageCount = this->dataPtr->ExportImages(libraryImagesXml);
    if (imageCount != 0)
    {
      colladaXml->LinkEndChild(libraryImagesXml);
    }

    // Library materials element
    tinyxml2::XMLElement *libraryMaterialsXml =
      xmlDoc.NewElement("library_materials");
    this->dataPtr->ExportMaterials(libraryMaterialsXml);
    colladaXml->LinkEndChild(libraryMaterialsXml);

    // Library effects element
    tinyxml2::XMLElement *libraryEffectsXml =
      xmlDoc.NewElement("library_effects");
    this->dataPtr->ExportEffects(libraryEffectsXml);
    colladaXml->LinkEndChild(libraryEffectsXml);
  }

  tinyxml2::XMLElement *libraryLightsXml =
      xmlDoc.NewElement("library_lights");
  for (const auto& light : _lights)
  {
    tinyxml2::XMLElement *lightXml =
      xmlDoc.NewElement("light");
    lightXml->SetAttribute("name", light.name.c_str());
    lightXml->SetAttribute("id", light.name.c_str());
    libraryLightsXml->LinkEndChild(lightXml);

    tinyxml2::XMLElement *techniqueCommonXml =
      xmlDoc.NewElement("technique_common");
    lightXml->LinkEndChild(techniqueCommonXml);

    tinyxml2::XMLElement *lightTypeXml =
      xmlDoc.NewElement(light.type.c_str());
    techniqueCommonXml->LinkEndChild(lightTypeXml);

    // color
    tinyxml2::XMLElement *colorXml =
      xmlDoc.NewElement("color");
    char color_str[100] = { 0 };
    snprintf(color_str, sizeof(color_str), "%g %g %g",
      light.diffuse.R(), light.diffuse.G(), light.diffuse.B());
    colorXml->SetText(color_str);
    lightTypeXml->LinkEndChild(colorXml);

    // attenuations
    if (light.type == "point" || light.type == "spot")
    {
      auto attenuation_tag = [&](const char* tagname, double value)
      {
        tinyxml2::XMLElement *attenXml =
          xmlDoc.NewElement(tagname);

        char str[100] = { 0 };
        snprintf(str, sizeof(str), "%g", value);
        attenXml->SetText(str);
        lightTypeXml->LinkEndChild(attenXml);
      };
      attenuation_tag("constant_attenuation", light.constantAttenuation);
      attenuation_tag("linear_attenuation", light.linearAttenuation);
      attenuation_tag("quadratic_attenuation", light.quadraticAttenuation);
    }

    // falloff
    if (light.type == "spot")
    {
      tinyxml2::XMLElement *falloffAngleXml =
        xmlDoc.NewElement("falloff_angle");
      char str[100] = { 0 };
      snprintf(str, sizeof(str), "%g", light.falloffAngleDeg);
      falloffAngleXml->SetText(str);
      lightTypeXml->LinkEndChild(falloffAngleXml);

      tinyxml2::XMLElement *falloffExpoXml =
        xmlDoc.NewElement("falloff_exponent");
      snprintf(str, sizeof(str), "%g", light.falloffExponent);
      falloffExpoXml->SetText(str);
      lightTypeXml->LinkEndChild(falloffExpoXml);
    }
  }
  colladaXml->LinkEndChild(libraryLightsXml);

  // Library visual scenes element
  tinyxml2::XMLElement *libraryVisualScenesXml =
      xmlDoc.NewElement("library_visual_scenes");
  this->dataPtr->ExportVisualScenes(libraryVisualScenesXml,
    _submeshToMatrix, _lights);
  colladaXml->LinkEndChild(libraryVisualScenesXml);

  // Scene element
  tinyxml2::XMLElement *sceneXml = xmlDoc.NewElement("scene");
  this->dataPtr->ExportScene(sceneXml);
  colladaXml->LinkEndChild(sceneXml);

  // Save file
  if (this->dataPtr->exportTextures)
  {
    const std::string directory = common::joinPaths(
      this->dataPtr->path, this->dataPtr->filename, "meshes");

    createDirectories(directory);

    const std::string finalFilename = common::joinPaths(
      this->dataPtr->path, this->dataPtr->filename, "meshes",
      this->dataPtr->filename + ".dae");

    const tinyxml2::XMLError error = xmlDoc.SaveFile(finalFilename.c_str());
    if (tinyxml2::XML_SUCCESS != error)
    {
      LogTinyXml2DocumentError(
        "Could not save colloda file with textures to [" + finalFilename
        + "]", xmlDoc);
    }
  }
  else
  {
    const std::string finalFilename = common::joinPaths(
      this->dataPtr->path, this->dataPtr->filename + std::string(".dae"));

    const tinyxml2::XMLError error = xmlDoc.SaveFile(finalFilename.c_str());
    if (tinyxml2::XML_SUCCESS != error)
    {
      LogTinyXml2DocumentError(
        "Could not save collada file to [" + finalFilename + "]", xmlDoc);
    }
  }
}

//////////////////////////////////////////////////
void ColladaExporter::Implementation::ExportAsset(
    tinyxml2::XMLElement *_assetXml)
{
  tinyxml2::XMLElement *unitXml = _assetXml->GetDocument()->NewElement("unit");
  unitXml->SetAttribute("meter", "1");
  unitXml->SetAttribute("name", "meter");
  _assetXml->LinkEndChild(unitXml);

  tinyxml2::XMLElement *upAxisXml = _assetXml->GetDocument()->NewElement(
      "up_axis");
  upAxisXml->LinkEndChild(_assetXml->GetDocument()->NewText("Z_UP"));
  _assetXml->LinkEndChild(upAxisXml);
}

//////////////////////////////////////////////////
<<<<<<< HEAD
void ColladaExporter::Implementation::ExportGeometrySource(
    const ignition::common::SubMesh *_subMesh,
=======
void ColladaExporterPrivate::ExportGeometrySource(
    const common::SubMesh *_subMesh,
>>>>>>> 6732e5a0
    tinyxml2::XMLElement *_meshXml, GeometryType _type, const char *_meshID)
{
  char sourceId[100], sourceArrayId[107];
  std::ostringstream fillData;
  fillData.precision(8);
  fillData << std::fixed;
  int stride;
  unsigned int count = 0;

  if (_type == POSITION)
  {
    snprintf(sourceId, sizeof(sourceId), "%s-Positions", _meshID);
    count = _subMesh->VertexCount();
    stride = 3;
    math::Vector3d vertex;
    for (unsigned int i = 0; i < count; ++i)
    {
      vertex = _subMesh->Vertex(i);
      fillData << vertex.X() << " " << vertex.Y() << " " << vertex.Z() << " ";
    }
  }
  if (_type == NORMAL)
  {
    snprintf(sourceId, sizeof(sourceId), "%s-Normals", _meshID);
    count = _subMesh->NormalCount();
    stride = 3;
    math::Vector3d normal;
    for (unsigned int i = 0; i < count; ++i)
    {
      normal = _subMesh->Normal(i);
      fillData << normal.X() << " " << normal.Y() << " " << normal.Z() << " ";
    }
  }
  if (_type == UVMAP)
  {
    snprintf(sourceId, sizeof(sourceId), "%s-UVMap", _meshID);
    count = _subMesh->VertexCount();
    stride = 2;
    math::Vector2d inTexCoord;
    for (unsigned int i = 0; i < count; ++i)
    {
      inTexCoord = _subMesh->TexCoordBySet(i, 0);
      fillData << inTexCoord.X() << " " << 1-inTexCoord.Y() << " ";
    }
  }
  tinyxml2::XMLElement *sourceXml = _meshXml->GetDocument()->NewElement(
      "source");
  _meshXml->LinkEndChild(sourceXml);
  sourceXml->SetAttribute("id", sourceId);
  sourceXml->SetAttribute("name", sourceId);

  snprintf(sourceArrayId, sizeof(sourceArrayId), "%s-array", sourceId);
  tinyxml2::XMLElement *floatArrayXml = _meshXml->GetDocument()->NewElement(
      "float_array");
  floatArrayXml->SetAttribute("count", count *stride);
  floatArrayXml->SetAttribute("id", sourceArrayId);
  floatArrayXml->LinkEndChild(
      _meshXml->GetDocument()->NewText(fillData.str().c_str()));
  sourceXml->LinkEndChild(floatArrayXml);

  tinyxml2::XMLElement *techniqueCommonXml =
    _meshXml->GetDocument()->NewElement("technique_common");
  sourceXml->LinkEndChild(techniqueCommonXml);

  snprintf(sourceArrayId, sizeof(sourceArrayId), "#%s-array", sourceId);
  tinyxml2::XMLElement *accessorXml = _meshXml->GetDocument()->NewElement(
      "accessor");
  accessorXml->SetAttribute("count", count);
  accessorXml->SetAttribute("source", sourceArrayId);
  accessorXml->SetAttribute("stride", stride);
  techniqueCommonXml->LinkEndChild(accessorXml);

  tinyxml2::XMLElement *paramXml = _meshXml->GetDocument()->NewElement("param");
  if (_type == POSITION || _type == NORMAL)
  {
    paramXml->SetAttribute("type", "float");
    paramXml->SetAttribute("name", "X");
    accessorXml->LinkEndChild(paramXml);

    paramXml = _meshXml->GetDocument()->NewElement("param");
    paramXml->SetAttribute("type", "float");
    paramXml->SetAttribute("name", "Y");
    accessorXml->LinkEndChild(paramXml);

    paramXml = _meshXml->GetDocument()->NewElement("param");
    paramXml->SetAttribute("type", "float");
    paramXml->SetAttribute("name", "Z");
    accessorXml->LinkEndChild(paramXml);
  }
  if (_type == UVMAP)
  {
    paramXml->SetAttribute("type", "float");
    paramXml->SetAttribute("name", "U");
    accessorXml->LinkEndChild(paramXml);

    paramXml = _meshXml->GetDocument()->NewElement("param");
    paramXml->SetAttribute("type", "float");
    paramXml->SetAttribute("name", "V");
    accessorXml->LinkEndChild(paramXml);
  }
}

//////////////////////////////////////////////////
void ColladaExporter::Implementation::ExportGeometries(
    tinyxml2::XMLElement *_libraryGeometriesXml)
{
  for (unsigned int i = 0; i < this->subMeshCount; ++i)
  {
    unsigned int materialIndex =
      this->mesh->SubMeshByIndex(i).lock()->MaterialIndex();

    char meshId[100], materialId[100];
    snprintf(meshId, sizeof(meshId), "mesh_%u", i);
    snprintf(materialId, sizeof(materialId), "material_%u", materialIndex);

    tinyxml2::XMLElement *geometryXml =
      _libraryGeometriesXml->GetDocument()->NewElement("geometry");
    geometryXml->SetAttribute("id", meshId);
    _libraryGeometriesXml->LinkEndChild(geometryXml);

    tinyxml2::XMLElement *meshXml =
      _libraryGeometriesXml->GetDocument()->NewElement("mesh");
    geometryXml->LinkEndChild(meshXml);

    std::shared_ptr<SubMesh> subMesh = this->mesh->SubMeshByIndex(i).lock();
    if (!subMesh)
      continue;

    this->ExportGeometrySource(subMesh.get(), meshXml, POSITION, meshId);
    this->ExportGeometrySource(subMesh.get(), meshXml, NORMAL, meshId);
    if (subMesh->TexCoordCountBySet(0) != 0)
    {
      this->ExportGeometrySource(subMesh.get(), meshXml, UVMAP, meshId);
    }

    char attributeValue[111];

    tinyxml2::XMLElement *verticesXml =
      _libraryGeometriesXml->GetDocument()->NewElement("vertices");
    meshXml->LinkEndChild(verticesXml);
    snprintf(attributeValue, sizeof(attributeValue), "%s-Vertex", meshId);
    verticesXml->SetAttribute("id", attributeValue);
    verticesXml->SetAttribute("name", attributeValue);

    tinyxml2::XMLElement *inputXml =
      _libraryGeometriesXml->GetDocument()->NewElement("input");
    verticesXml->LinkEndChild(inputXml);
    inputXml->SetAttribute("semantic", "POSITION");
    snprintf(attributeValue, sizeof(attributeValue), "#%s-Positions", meshId);
    inputXml->SetAttribute("source", attributeValue);

    unsigned int indexCount = subMesh->IndexCount();

    tinyxml2::XMLElement *trianglesXml =
      _libraryGeometriesXml->GetDocument()->NewElement("triangles");
    meshXml->LinkEndChild(trianglesXml);
    trianglesXml->SetAttribute("count", indexCount/3);
    if (this->materialCount != 0)
    {
      trianglesXml->SetAttribute("material", materialId);
    }

    inputXml = _libraryGeometriesXml->GetDocument()->NewElement("input");
    trianglesXml->LinkEndChild(inputXml);
    inputXml->SetAttribute("offset", 0);
    inputXml->SetAttribute("semantic", "VERTEX");
    snprintf(attributeValue, sizeof(attributeValue), "#%s-Vertex", meshId);
    inputXml->SetAttribute("source", attributeValue);

    inputXml = _libraryGeometriesXml->GetDocument()->NewElement("input");
    trianglesXml->LinkEndChild(inputXml);
    inputXml->SetAttribute("offset", 1);
    inputXml->SetAttribute("semantic", "NORMAL");
    snprintf(attributeValue, sizeof(attributeValue), "#%s-Normals", meshId);
    inputXml->SetAttribute("source", attributeValue);

    if (subMesh->TexCoordCountBySet(0) != 0)
    {
      inputXml = _libraryGeometriesXml->GetDocument()->NewElement("input");
      trianglesXml->LinkEndChild(inputXml);
      inputXml->SetAttribute("offset", 2);
      inputXml->SetAttribute("semantic", "TEXCOORD");
      snprintf(attributeValue, sizeof(attributeValue), "#%s-UVMap", meshId);
      inputXml->SetAttribute("source", attributeValue);
    }

    std::ostringstream fillData;
    for (unsigned int j = 0; j < indexCount; ++j)
    {
      fillData << subMesh->Index(j) << " " << subMesh->Index(j) << " ";
      if (subMesh->TexCoordCountBySet(0) != 0)
      {
        fillData << subMesh->Index(j) << " ";
      }
    }

    tinyxml2::XMLElement *pXml =
      _libraryGeometriesXml->GetDocument()->NewElement("p");
    trianglesXml->LinkEndChild(pXml);
    pXml->LinkEndChild(_libraryGeometriesXml->GetDocument()->NewText(
          fillData.str().c_str()));
  }
}

//////////////////////////////////////////////////
int ColladaExporter::Implementation::ExportImages(
    tinyxml2::XMLElement *_libraryImagesXml)
{
  int imageCount = 0;
  for (unsigned int i = 0; i < this->materialCount; ++i)
  {
    const common::MaterialPtr material =
      this->mesh->MaterialByIndex(i);
    std::string imageString = material->TextureImage();

    if (imageString.find(pathSeparator) != std::string::npos)
    {
      char id[100];
      snprintf(id, sizeof(id), "image_%u", i);

      tinyxml2::XMLElement *imageXml =
        _libraryImagesXml->GetDocument()->NewElement("image");
      imageXml->SetAttribute("id", id);
      _libraryImagesXml->LinkEndChild(imageXml);

      tinyxml2::XMLElement *initFromXml =
        _libraryImagesXml->GetDocument()->NewElement("init_from");
      const auto imageName = imageString.substr(
          imageString.rfind(pathSeparator));
      const auto imagePath = common::joinPaths("..", "materials",
        "textures", imageName);
      initFromXml->LinkEndChild(
        _libraryImagesXml->GetDocument()->NewText(imagePath.c_str()));
      imageXml->LinkEndChild(initFromXml);

      if (this->exportTextures)
      {
        std::string textureDir = joinPaths(this->path, this->filename,
            "materials", "textures");
        std::string destFilename = joinPaths(textureDir, imageString.substr(
              imageString.rfind(pathSeparator)));
        createDirectories(textureDir);
        copyFile(imageString, destFilename);
      }

      imageCount++;
    }
  }

  return imageCount;
}

//////////////////////////////////////////////////
void ColladaExporter::Implementation::ExportMaterials(
    tinyxml2::XMLElement *_libraryMaterialsXml)
{
  for (unsigned int i = 0; i < this->materialCount; ++i)
  {
    char id[100];
    snprintf(id, sizeof(id), "material_%u", i);

    tinyxml2::XMLElement *materialXml =
      _libraryMaterialsXml->GetDocument()->NewElement("material");
    materialXml->SetAttribute("id", id);
    _libraryMaterialsXml->LinkEndChild(materialXml);

    snprintf(id, sizeof(id), "#material_%u_fx", i);
    tinyxml2::XMLElement *instanceEffectXml =
      _libraryMaterialsXml->GetDocument()->NewElement("instance_effect");
    instanceEffectXml->SetAttribute("url", id);
    materialXml->LinkEndChild(instanceEffectXml);
  }
}

//////////////////////////////////////////////////
void ColladaExporter::Implementation::ExportEffects(
    tinyxml2::XMLElement *_libraryEffectsXml)
{
  for (unsigned int i = 0; i < this->materialCount; ++i)
  {
    char id[100];
    snprintf(id, sizeof(id), "material_%u_fx", i);

    tinyxml2::XMLElement *effectXml =
      _libraryEffectsXml->GetDocument()->NewElement("effect");
    effectXml->SetAttribute("id", id);
    _libraryEffectsXml->LinkEndChild(effectXml);

    tinyxml2::XMLElement *profileCommonXml =
      _libraryEffectsXml->GetDocument()->NewElement("profile_COMMON");
    effectXml->LinkEndChild(profileCommonXml);

    // Image
    const common::MaterialPtr material =
        this->mesh->MaterialByIndex(i);
    std::string imageString = material->TextureImage();

    if (imageString.find(pathSeparator) != std::string::npos)
    {
      tinyxml2::XMLElement *newParamXml =
        _libraryEffectsXml->GetDocument()->NewElement("newparam");
      snprintf(id, sizeof(id), "image_%u_surface", i);
      newParamXml->SetAttribute("sid", id);
      profileCommonXml->LinkEndChild(newParamXml);

      tinyxml2::XMLElement *surfaceXml =
        _libraryEffectsXml->GetDocument()->NewElement("surface");
      surfaceXml->SetAttribute("type", "2D");
      newParamXml->LinkEndChild(surfaceXml);

      tinyxml2::XMLElement *initFromXml =
        _libraryEffectsXml->GetDocument()->NewElement("init_from");
      snprintf(id, sizeof(id), "image_%u", i);
      initFromXml->LinkEndChild(_libraryEffectsXml->GetDocument()->NewText(id));
      surfaceXml->LinkEndChild(initFromXml);

      newParamXml = _libraryEffectsXml->GetDocument()->NewElement("newparam");
      snprintf(id, sizeof(id), "image_%u_sampler", i);
      newParamXml->SetAttribute("sid", id);
      profileCommonXml->LinkEndChild(newParamXml);

      tinyxml2::XMLElement *sampler2dXml =
        _libraryEffectsXml->GetDocument()->NewElement("sampler2D");
      newParamXml->LinkEndChild(sampler2dXml);

      tinyxml2::XMLElement *sourceXml =
        _libraryEffectsXml->GetDocument()->NewElement("source");
      snprintf(id, sizeof(id), "image_%u_surface", i);
      sourceXml->LinkEndChild(_libraryEffectsXml->GetDocument()->NewText(id));
      sampler2dXml->LinkEndChild(sourceXml);

      tinyxml2::XMLElement *minFilterXml =
        _libraryEffectsXml->GetDocument()->NewElement("minfilter");
      minFilterXml->LinkEndChild(
          _libraryEffectsXml->GetDocument()->NewText("LINEAR"));
      sampler2dXml->LinkEndChild(minFilterXml);

      tinyxml2::XMLElement *magFilterXml =
        _libraryEffectsXml->GetDocument()->NewElement("magfilter");
      magFilterXml->LinkEndChild(
          _libraryEffectsXml->GetDocument()->NewText("LINEAR"));
      sampler2dXml->LinkEndChild(magFilterXml);
    }

    tinyxml2::XMLElement *techniqueXml =
      _libraryEffectsXml->GetDocument()->NewElement("technique");
    techniqueXml->SetAttribute("sid", "COMMON");
    profileCommonXml->LinkEndChild(techniqueXml);

    // Using phong for now
    tinyxml2::XMLElement *phongXml =
      _libraryEffectsXml->GetDocument()->NewElement("phong");
    techniqueXml->LinkEndChild(phongXml);

    // ambient
    unsigned int RGBAcolor = material->Ambient().AsRGBA();
    float r = ((RGBAcolor >> 24) & 0xFF) / 255.0f;
    float g = ((RGBAcolor >> 16) & 0xFF) / 255.0f;
    float b = ((RGBAcolor >> 8) & 0xFF) / 255.0f;
    float a = (RGBAcolor & 0xFF) / 255.0f;

    tinyxml2::XMLElement *ambientXml =
      _libraryEffectsXml->GetDocument()->NewElement("ambient");
    phongXml->LinkEndChild(ambientXml);

    tinyxml2::XMLElement *colorXml =
      _libraryEffectsXml->GetDocument()->NewElement("color");
    snprintf(id, sizeof(id), "%f %f %f %f", r, g, b, a);
    colorXml->LinkEndChild(_libraryEffectsXml->GetDocument()->NewText(id));
    ambientXml->LinkEndChild(colorXml);

    // emission
    RGBAcolor = material->Emissive().AsRGBA();
    r = ((RGBAcolor >> 24) & 0xFF) / 255.0f;
    g = ((RGBAcolor >> 16) & 0xFF) / 255.0f;
    b = ((RGBAcolor >> 8) & 0xFF) / 255.0f;
    a = (RGBAcolor & 0xFF) / 255.0f;

    tinyxml2::XMLElement *emissionXml =
      _libraryEffectsXml->GetDocument()->NewElement("emission");
    phongXml->LinkEndChild(emissionXml);

    colorXml = _libraryEffectsXml->GetDocument()->NewElement("color");
    snprintf(id, sizeof(id), "%f %f %f %f", r, g, b, a);
    colorXml->LinkEndChild(_libraryEffectsXml->GetDocument()->NewText(id));
    emissionXml->LinkEndChild(colorXml);

    // diffuse
    tinyxml2::XMLElement *diffuseXml =
      _libraryEffectsXml->GetDocument()->NewElement("diffuse");
    phongXml->LinkEndChild(diffuseXml);

    if (imageString.find(pathSeparator) != std::string::npos)
    {
      tinyxml2::XMLElement *textureXml =
        _libraryEffectsXml->GetDocument()->NewElement("texture");
      snprintf(id, sizeof(id), "image_%u_sampler", i);
      textureXml->SetAttribute("texture", id);
      textureXml->SetAttribute("texcoord", "UVSET0");
      diffuseXml->LinkEndChild(textureXml);
    }
    else
    {
      RGBAcolor = material->Diffuse().AsRGBA();
      r = ((RGBAcolor >> 24) & 0xFF) / 255.0f;
      g = ((RGBAcolor >> 16) & 0xFF) / 255.0f;
      b = ((RGBAcolor >> 8) & 0xFF) / 255.0f;
      a = (RGBAcolor & 0xFF) / 255.0f;

      colorXml = _libraryEffectsXml->GetDocument()->NewElement("color");
      snprintf(id, sizeof(id), "%f %f %f %f", r, g, b, a);
      colorXml->LinkEndChild(_libraryEffectsXml->GetDocument()->NewText(id));
      diffuseXml->LinkEndChild(colorXml);
    }

    // specular
    RGBAcolor = material->Specular().AsRGBA();
    r = ((RGBAcolor >> 24) & 0xFF) / 255.0f;
    g = ((RGBAcolor >> 16) & 0xFF) / 255.0f;
    b = ((RGBAcolor >> 8) & 0xFF) / 255.0f;
    a = (RGBAcolor & 0xFF) / 255.0f;

    tinyxml2::XMLElement *specularXml =
      _libraryEffectsXml->GetDocument()->NewElement("specular");
    phongXml->LinkEndChild(specularXml);

    colorXml = _libraryEffectsXml->GetDocument()->NewElement("color");
    snprintf(id, sizeof(id), "%f %f %f %f", r, g, b, a);
    colorXml->LinkEndChild(_libraryEffectsXml->GetDocument()->NewText(id));
    specularXml->LinkEndChild(colorXml);

    // transparency
    // In Collada, a transparency value of 1 is not transparent and 0 is
    // fully transparent.
    double transp = 1.0 - material->Transparency();

    tinyxml2::XMLElement *transparencyXml =
      _libraryEffectsXml->GetDocument()->NewElement("transparency");
    phongXml->LinkEndChild(transparencyXml);

    tinyxml2::XMLElement *floatXml =
      _libraryEffectsXml->GetDocument()->NewElement("float");
    snprintf(id, sizeof(id), "%f", transp);
    floatXml->LinkEndChild(_libraryEffectsXml->GetDocument()->NewText(id));
    transparencyXml->LinkEndChild(floatXml);

    // shininess
    double shine = material->Shininess();

    tinyxml2::XMLElement *shininessXml =
      _libraryEffectsXml->GetDocument()->NewElement("shininess");
    phongXml->LinkEndChild(shininessXml);

    colorXml = _libraryEffectsXml->GetDocument()->NewElement("color");
    snprintf(id, sizeof(id), "%f", shine);
    colorXml->LinkEndChild(_libraryEffectsXml->GetDocument()->NewText(id));
    shininessXml->LinkEndChild(colorXml);
  }
}

//////////////////////////////////////////////////
void ColladaExporter::Implementation::ExportVisualScenes(
    tinyxml2::XMLElement *_libraryVisualScenesXml,
    const std::vector<math::Matrix4d> &_submeshToMatrix,
    const std::vector<ColladaLight> &_lights)
{
  tinyxml2::XMLElement *visualSceneXml =
    _libraryVisualScenesXml->GetDocument()->NewElement("visual_scene");
  _libraryVisualScenesXml->LinkEndChild(visualSceneXml);
  visualSceneXml->SetAttribute("name", "Scene");
  visualSceneXml->SetAttribute("id", "Scene");

  for (unsigned int i = 0; i < this->subMeshCount; ++i)
  {
    char meshId[100], attributeValue[101], nodeId[106];

    snprintf(meshId, sizeof(meshId), "mesh_%u", i);
    snprintf(nodeId, sizeof(nodeId), "node_%u", i);

    tinyxml2::XMLElement *nodeXml =
      _libraryVisualScenesXml->GetDocument()->NewElement("node");
    visualSceneXml->LinkEndChild(nodeXml);

    nodeXml->SetAttribute("name", nodeId);
    nodeXml->SetAttribute("id", nodeId);

    if (i < _submeshToMatrix.size())
    {
      std::ostringstream fillData;
      fillData.precision(8);
      fillData << std::fixed;

      fillData << _submeshToMatrix.at(i);

      tinyxml2::XMLElement *matrixXml =
        _libraryVisualScenesXml->GetDocument()->NewElement("matrix");
      nodeXml->LinkEndChild(matrixXml);
      matrixXml->LinkEndChild(_libraryVisualScenesXml->GetDocument()->NewText(
            fillData.str().c_str()));
    }

    tinyxml2::XMLElement *instanceGeometryXml =
      _libraryVisualScenesXml->GetDocument()->NewElement("instance_geometry");
    nodeXml->LinkEndChild(instanceGeometryXml);
    snprintf(attributeValue, sizeof(attributeValue), "#%s", meshId);
    instanceGeometryXml->SetAttribute("url", attributeValue);

    unsigned int materialIndex =
      this->mesh->SubMeshByIndex(i).lock()->MaterialIndex();

    const common::MaterialPtr material =
      this->mesh->MaterialByIndex(materialIndex);

    if (material)
    {
      char materialId[100];

      snprintf(materialId, sizeof(materialId), "material_%u", materialIndex);

      tinyxml2::XMLElement *bindMaterialXml =
        _libraryVisualScenesXml->GetDocument()->NewElement("bind_material");
      instanceGeometryXml->LinkEndChild(bindMaterialXml);

      tinyxml2::XMLElement *techniqueCommonXml =
        _libraryVisualScenesXml->GetDocument()->NewElement("technique_common");
      bindMaterialXml->LinkEndChild(techniqueCommonXml);

      tinyxml2::XMLElement *instanceMaterialXml =
        _libraryVisualScenesXml->GetDocument()->NewElement("instance_material");
      techniqueCommonXml->LinkEndChild(instanceMaterialXml);
      instanceMaterialXml->SetAttribute("symbol", materialId);
      snprintf(attributeValue, sizeof(attributeValue), "#%s", materialId);
      instanceMaterialXml->SetAttribute("target", attributeValue);

      std::string imageString = material->TextureImage();

      if (imageString.find(pathSeparator) != std::string::npos)
      {
        tinyxml2::XMLElement *bindVertexInputXml =
          _libraryVisualScenesXml->GetDocument()->NewElement(
              "bind_vertex_input");
        instanceMaterialXml->LinkEndChild(bindVertexInputXml);
        bindVertexInputXml->SetAttribute("semantic", "UVSET0");
        bindVertexInputXml->SetAttribute("input_semantic", "TEXCOORD");
      }
    }
  }

  for (const auto& light : _lights)
  {
    tinyxml2::XMLElement *nodeXml =
      _libraryVisualScenesXml->GetDocument()->NewElement("node");
    visualSceneXml->LinkEndChild(nodeXml);

    nodeXml->SetAttribute("name", light.name.c_str());

    tinyxml2::XMLElement *lightInstXml =
      _libraryVisualScenesXml->GetDocument()->NewElement("instance_light");
    char lightId[100] = { 0 };
    snprintf(lightId, sizeof(lightId), "#%s", light.name.c_str());
    lightInstXml->SetAttribute("url", lightId);
    nodeXml->LinkEndChild(lightInstXml);

    const auto& position = light.position;
    // translation
    {
      tinyxml2::XMLElement *translateXml =
        _libraryVisualScenesXml->GetDocument()->NewElement("translate");
      translateXml->SetAttribute("sid", "translate");

      char tx_value[100] = { 0 };
      snprintf(tx_value, sizeof(tx_value), "%f %f %f",
        position.X(), position.Y(), position.Z());
      translateXml->SetText(tx_value);
      nodeXml->LinkEndChild(translateXml);
    }

    // rotation; blender starts off with light direction (0,0,-1),
    // we output an axis-angle rotation to our desired direction
    {
      auto lightdir_norm = light.direction.Normalized();
      math::Vector3d initial_dir(0, 0, -1);
      math::Quaterniond q;
      q.From2Axes(initial_dir, lightdir_norm);

      math::Vector3d axis;
      double angle = 0.0;
      q.ToAxis(axis, angle);

      tinyxml2::XMLElement *rotateXml =
        _libraryVisualScenesXml->GetDocument()->NewElement("rotate");

      char str[100] = { 0 };
      snprintf(str, sizeof(str), "%g %g %g %g",
        axis.X(), axis.Y(), axis.Z(), angle / IGN_PI * 180.0);
      rotateXml->SetText(str);
      nodeXml->LinkEndChild(rotateXml);
    }
  }
}

//////////////////////////////////////////////////
void ColladaExporter::Implementation::ExportScene(
    tinyxml2::XMLElement *_sceneXml)
{
  tinyxml2::XMLElement *instanceVisualSceneXml =
      _sceneXml->GetDocument()->NewElement("instance_visual_scene");
  _sceneXml->LinkEndChild(instanceVisualSceneXml);
  instanceVisualSceneXml->SetAttribute("url", "#Scene");
}<|MERGE_RESOLUTION|>--- conflicted
+++ resolved
@@ -378,13 +378,8 @@
 }
 
 //////////////////////////////////////////////////
-<<<<<<< HEAD
 void ColladaExporter::Implementation::ExportGeometrySource(
-    const ignition::common::SubMesh *_subMesh,
-=======
-void ColladaExporterPrivate::ExportGeometrySource(
     const common::SubMesh *_subMesh,
->>>>>>> 6732e5a0
     tinyxml2::XMLElement *_meshXml, GeometryType _type, const char *_meshID)
 {
   char sourceId[100], sourceArrayId[107];

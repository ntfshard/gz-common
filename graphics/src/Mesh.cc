--- conflicted
+++ resolved
@@ -30,11 +30,7 @@
 using namespace common;
 
 /// \brief Private data for Mesh
-<<<<<<< HEAD
-class ignition::common::Mesh::Implementation
-=======
-class gz::common::MeshPrivate
->>>>>>> 4f2ae91c
+class common::Mesh::Implementation
 {
   /// \brief The name of the mesh
   public: std::string name;

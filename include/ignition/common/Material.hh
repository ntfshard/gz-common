/*
 * Copyright (C) 2015 Open Source Robotics Foundation
 *
 * Licensed under the Apache License, Version 2.0 (the "License");
 * you may not use this file except in compliance with the License.
 * You may obtain a copy of the License at
 *
 *     http://www.apache.org/licenses/LICENSE-2.0
 *
 * Unless required by applicable law or agreed to in writing, software
 * distributed under the License is distributed on an "AS IS" BASIS,
 * WITHOUT WARRANTIES OR CONDITIONS OF ANY KIND, either express or implied.
 * See the License for the specific language governing permissions and
 * limitations under the License.
 *
*/

#ifndef _IGNITION_COMMON_MATERIAL_HH_
#define _IGNITION_COMMON_MATERIAL_HH_

#include <string>

#include "ignition/common/Color.hh"

namespace ignition
{
  namespace common
  {
    class MaterialPrivate;

    /// \class Material Material.hh ignition/common/Material.hh
    /// \brief Encapsulates description of a material
    class IGNITION_VISIBLE Material
    {
      /// \brief Enum used to indicate the type of material shading, i.e.
      /// what interpolation technique to be applied to the colors of the
      /// surface
      public: enum MaterialShadeMode
      {
        /// \brief Flat shading. No interpolation.
        FLAT,

        /// \brief Gouraud shading. Interpolation of vertex colors across
        /// polygons.
        GOURAUD,

        /// \brief Phong shading. Interpolation of vertex normals across
        /// polygons, and final color is obtained using the Phong reflection
        /// model.
        PHONG,

        /// \brief Blinn-Phong shading. Gouraud shading with a modified Phong
        /// reflection model (computationally more efficient).
        BLINN,

        /// \brief Number of entries in this enum
        SHADE_COUNT
      };

      /// \brief An array of strings for the shade mode enum.
      public: static std::string ShadeModeStr[SHADE_COUNT];

      /// \brief Enum used to indicate the type of blend mode for a material
      /// pass
      public: enum MaterialBlendMode
      {
        /// \brief Color is added to the scene
        ADD,

        /// \brief Color is multiplied with the scene contents
        MODULATE,

        /// \brief Color replaces the scene contents
        REPLACE,

        /// \brief Number of entries in this enum
        BLEND_COUNT
      };

      /// \brief An array of strings for the blend mode enum.
      public: static std::string BlendModeStr[BLEND_COUNT];

      /// \brief Constructor. Create material with a default white color.
      public: Material();

      /// \brief Destructor
      public: virtual ~Material();

      /// \brief Create a material with specified color
      /// \param[in] _clr Color of the material
      public: Material(const Color &_clr);

      /// \brief Get the name of the material
      /// \return The name of the material
      public: std::string Name() const;

      /// \brief Set a texture image
      /// \param[in] _tex The name of the texture, which must be in the
      ///             resource path
      public: void SetTextureImage(const std::string &_tex);

      /// \brief Set a texture image
      /// \param[in] _tex The name of the texture
      /// \param[in] _resourcePath Path which contains _tex
      public: void SetTextureImage(const std::string &_tex,
                                   const std::string &_resourcePath);

      /// \brief Get a texture image
      /// \return The name of the texture image (if one exists) or an empty
      /// string
      public: std::string TextureImage() const;

      /// \brief Set the ambient color
      /// \param[in] _clr The ambient color
      public: void SetAmbient(const Color &_clr);

      /// \brief Get the ambient color
      /// \return The ambient color
      public: Color Ambient() const;

      /// \brief Set the diffuse color
      /// \param[in] _clr The diffuse color
      public: void SetDiffuse(const Color &_clr);

      /// \brief Get the diffuse color
      /// \return The diffuse color
      public: Color Diffuse() const;

      /// \brief Set the specular color
      /// \param[in] _clr The specular color
      public: void SetSpecular(const Color &_clr);

      /// \brief Get the specular color
      /// \return The specular color
      public: Color Specular() const;

      /// \brief Set the emissive color
      /// \param[in] _clr The emissive color
      public: void SetEmissive(const Color &_clr);

      /// \brief Get the emissive color
      /// \return The emissive color
      public: Color Emissive() const;

      /// \brief Set the transparency percentage (0..1)
      /// \param[in] _t The amount of transparency (0..1)
      public: void SetTransparency(const double _t);

      /// \brief Get the transparency percentage (0..1)
      /// \return The transparency percentage
      public: double Transparency() const;

      /// \brief Set the shininess
      /// \param[in] _t The shininess value
      public: void SetShininess(const double _t);

      /// \brief Get the shininess
      /// \return The shininess value
      public: double Shininess() const;

      /// \brief Set the blend factors. Will be interpreted as:
      ///        (texture * _srcFactor) + (scene_pixel * _dstFactor)
      /// \param[in] _srcFactor The source factor
      /// \param[in] _dstFactor The destination factor
      public: void SetBlendFactors(const double _srcFactor,
                  const double _dstFactor);

      /// \brief Get the blend factors
      /// \param[out] _srcFactor Source factor is returned in this variable
      /// \param[out] _dstFactor Destination factor is returned in this variable
      public: void BlendFactors(double &_srcFactor, double &_dstFactor) const;

      /// \brief Set the blending mode
      /// \param[in] _b the blend mode
      public: void SetBlendMode(const MaterialBlendMode _b);

      /// \brief Get the blending mode
      /// \return the blend mode
      public: MaterialBlendMode BlendMode() const;

      /// \brief Set the shading mode
      /// param[in] the shading mode
      public: void SetShadeMode(const MaterialShadeMode _b);

      /// \brief Get the shading mode
      /// \return the shading mode
      public: MaterialShadeMode ShadeMode() const;

      /// \brief Set the point size
      /// \param[in] _size the size
      public: void SetPointSize(const double _size);

      /// \brief Get the point size
      /// \return the point size
      public: double PointSize() const;

      /// \brief Set depth write
      /// \param[in] _value the depth write enabled state
      public: void SetDepthWrite(const bool _value);

      /// \brief Get depth write
      /// \return the depth write enabled state
      public: bool DepthWrite() const;

<<<<<<< HEAD
      /// \brief Set whether to enable dynamic lighting. Note that setting
      /// other material properties such as ambient/diffuse/specular,
      /// transparency, and shininess will also enable dynamic lighting.
      /// \param[in] _value the dynamic lighting enabled state
      public: void SetLighting(bool _value);
=======
      /// \brief Set lighting enabled
      /// \param[in] _value the lighting enabled state
      public: void SetLighting(const bool _value);
>>>>>>> 2164ad22

      /// \brief Get whether dynamic lighting is enabled
      /// \return the dynamic lighting enabled state
      public: bool Lighting() const;

      /// \brief Stream insertion operator
      /// param[in] _out the output stream to extract from
      /// param[out] _m the material information
      public: friend std::ostream &operator<<(std::ostream &_out,
                  const Material &_m)
      {
        _out << "Material:\n";
        _out << "  Name: " << _m.Name() << "\n";
        _out << "  Texture:" << _m.TextureImage() << "\n";
        _out << "  Ambient: " << _m.Ambient() << "\n";
        _out << "  Diffuse: " << _m.Diffuse() << "\n";
        _out << "  Specular: " << _m.Specular() << "\n";
        _out << "  Emissive: " << _m.Emissive() << "\n";
        _out << "  Transparency: " << _m.Transparency() << "\n";
        _out << "  Shininess: " << _m.Shininess() << "\n";
        _out << "  BlendMode: "
          << Material::BlendModeStr[_m.BlendMode()] << "\n";
        _out << "  ShadeMode: "
          << Material::ShadeModeStr[_m.ShadeMode()] << "\n";
        _out << "  DepthWrite: " << _m.DepthWrite() << "\n";
        return _out;
      }

      /// \brief Private data pointer
      private: MaterialPrivate *dataPtr;
    };
  }
}
#endif<|MERGE_RESOLUTION|>--- conflicted
+++ resolved
@@ -202,17 +202,10 @@
       /// \return the depth write enabled state
       public: bool DepthWrite() const;
 
-<<<<<<< HEAD
       /// \brief Set whether to enable dynamic lighting. Note that setting
       /// other material properties such as ambient/diffuse/specular,
-      /// transparency, and shininess will also enable dynamic lighting.
+      public: void SetLighting(const bool _value);
       /// \param[in] _value the dynamic lighting enabled state
-      public: void SetLighting(bool _value);
-=======
-      /// \brief Set lighting enabled
-      /// \param[in] _value the lighting enabled state
-      public: void SetLighting(const bool _value);
->>>>>>> 2164ad22
 
       /// \brief Get whether dynamic lighting is enabled
       /// \return the dynamic lighting enabled state

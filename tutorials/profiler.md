\page profiler Profiler

Next Tutorial: \ref hw-encoding

## Overview

This tutorial describes how to get started using the Ignition Common profiler
to measure and visualize run-time performance of your software.

The `ignition::common::Profiler` provides a common interface that can allow for
multiple underlying profiler implementations. Currently, the only available
implementation is [Remotery](https://github.com/Celtoys/Remotery).

The goal of the profiler is to provide introspection and analysis when enabled
at compile time, but to introduce no overhead when it is disabled at compile-time.

To control if the profiler is enabled, set the `IGN_PROFILER_ENABLE` flag using
cmake on the targets or sources that you are interested in (described below).

## Enabling the Profiler

### On custom example

In order to use the profiler, inspection points must be added to the source code,
and the application or library must be linked to the `ignition-common::profiler`
component.

To start, download the [profiler.cc](https://github.com/ignitionrobotics/ign-common/raw/main/examples/profiler.cc) example.

The relevant corresponding C++ would be as follows:

```{.cpp}
// Add the profiler header
#include <ignition/common/Profiler.hh>

...
void thread(const char *_thread_name)
{
  // Sets the name of the thread to appear in the UI
  IGN_PROFILE_THREAD_NAME(_thread_name);
  while (running)
  {
    // Add a profiling point to this scope.
    IGN_PROFILE("Loop");
    // Execute some arbitrary tasks
    for (size_t ii = 0; ii < 10; ++ii)
    {
      task1();
    }
    task2();
    task3();
  }
}
```

Update your CMakeLists.txt to the following. Note that the profiler must be
enabled at compile time in order to function.

```{.cpp}
cmake_minimum_required(VERSION 2.8 FATAL_ERROR)

# Find the ignition-common library
find_package(ignition-common4 QUIET REQUIRED COMPONENTS profiler)

add_executable(profiler_example profiler.cc)
target_link_libraries(profiler_example ignition-common4::profiler)
# Enable the profiler for the example
target_compile_definitions(profiler_example PUBLIC "IGN_PROFILER_ENABLE=1")
```

Run `cmake` and build the example

```{.sh}
cd build
cmake ..
make profiler_example
```

Then execute the example and the profiler visualization:

From terminal 1:

```{.sh}
./profiler_example
```

From terminal 2, open the visualizer using one of the following commands

```{.sh}
# Find the launcher script and use it (Linux and macOS)
find /usr | grep ign_remotery_vis
...

/usr/<path_to>/ign_remotery_vis

# Use the source path (Linux)
# Substitute the path to your ign-common source checkout
xdg-open $SOURCE_DIR/ign-common/profiler/src/Remotery/vis/index.html

# Use the installation path (Linux)
# This may vary depending on where you have choosen to install
xdg-open /usr/share/ignition/ignition-common4/profiler_vis/index.html

# Use the installation path (macOS)
<<<<<<< HEAD
open /usr/share/ignition/ignition-common4/profiler_vis/index.html
=======
open /usr/share/ignition/ignition-common3/profiler_vis/index.html

# Inside a Docker container with port 8000 exposed
# 1. Find your container's IP with `ifconfig`
# 2. Start a basic web server:
python3 -m http.server $SOURCE_DIR/ign-common/profiler/src/Remotery/vis/index.html
# 3. Open URL "http://<container IP>:8000/" with a browser on the host.
>>>>>>> 983c5e9e
```

### On Ignition library

If you want to use profiler on any other ignition library, enable the profiler at compile time with ``ENABLE_PROFILER`` cmake argument.

When compiling with ``CMake``:
```{.sh}
cmake .. -DENABLE_PROFILER=1
```
When compiling with ``colcon``:
```{.sh}
colcon build --cmake-args -DENABLE_PROFILER=1
```

Run your Ignition library then open the profiler browser using:
```
ign_remotery_vis
```

If the profiler is run successfully, you should see output in a browser. Similar to this

<img src="https://raw.githubusercontent.com/ignitionrobotics/ign-common/main/tutorials/imgs/profiler_tutorial_example.png">

### Troubleshoot the web viewer

If you see ``connection error``, there are a couple of things to double check
1. Was the profiler enabled when the project you're trying to run was compiled? Note that this isn't the case if you installed Ignition libraries from binaries, for example. You need to compile the project from source with the `ENABLE_PROFILER` variable set.
2. Are you using the correct port number in the upper left corner ``Connection Addresss: ws://127.0.0.1:1500/rmt``? Running ``ign gazebo -v 4`` will show the port number in use near the top of the outputted text. The port number will be printed out if the profiler is enabled.
  ```{.sh}
  [Dbg] [RemoteryProfilerImpl.cc:187] Starting ign-common profiler impl: Remotery (port: 1500)
  ```
3. Are you running the program in a separate terminal? The profiler only establishes connection if there is a program running and being actively profiled.

4. If you want to use a different port, configure the environment variable `RMT_PORT` by running the following in terminal, and update the web viewer port in your browser accordingly (see 2 above)
  ```{.sh}
  export RMT_PORT=1500
  ```


## Using the Profiler

The profiler is used through a series of macros.

The two primary ways of profiling a section of code are to either use
a matched pair of `IGN_PROFILE_BEGIN` and `IGN_PROFILE_END` macros, or to use
a single RAII-style macro `IGN_PROFILE`. The RAII style will stop measuring
once the scope that the macro was invoked in is left.

Using begin/end:

```{.cpp}
  // An example of using start/stop profiling.
  IGN_PROFILE_BEGIN("a");
  std::this_thread::sleep_for(std::chrono::milliseconds(2));
  IGN_PROFILE_END();
```

Using RAII-style:

```{.cpp}
  {
    // An example of using scope-based profiling.
    IGN_PROFILE("a");
    std::this_thread::sleep_for(std::chrono::milliseconds(2));
  }
```

Additionally, each thread can be given a name for easy reference in the UI:

```{.cpp}
  IGN_PROFILE_THREAD_NAME("main");
  IGN_PROFILE_THREAD_NAME("physics");
  IGN_PROFILE_THREAD_NAME("gui");
```

## Configuring the Profiler

Specific profiler implementations may have further configuration options available.

### Configuring Remotery

Remotery can additionally be configured via environment variables. Most users
should not need to change these for their applications.

 * `RMT_PORT`: Port to listen for incoming connections on.
 * `RMT_QUEUE_SIZE`: Size of the internal message queues
 * `RMT_MSGS_PER_UPDATE`: Upper limit on messages consumed per loop
 * `RMT_SLEEP_BETWEEN_UPDATES`: Controls profile server update rate.

These directly set the corresponding parameters in the `rmtSettings` structure.
For more information, consult the [Remotery source](https://github.com/Celtoys/Remotery/blob/8c3923a04493cd1cb3d21cfdb8ad6fb21b394b96/lib/Remotery.h#L354)<|MERGE_RESOLUTION|>--- conflicted
+++ resolved
@@ -102,9 +102,6 @@
 xdg-open /usr/share/ignition/ignition-common4/profiler_vis/index.html
 
 # Use the installation path (macOS)
-<<<<<<< HEAD
-open /usr/share/ignition/ignition-common4/profiler_vis/index.html
-=======
 open /usr/share/ignition/ignition-common3/profiler_vis/index.html
 
 # Inside a Docker container with port 8000 exposed
@@ -112,7 +109,6 @@
 # 2. Start a basic web server:
 python3 -m http.server $SOURCE_DIR/ign-common/profiler/src/Remotery/vis/index.html
 # 3. Open URL "http://<container IP>:8000/" with a browser on the host.
->>>>>>> 983c5e9e
 ```
 
 ### On Ignition library
